use crate::fixtures::get_allocation;
use cumulus_primitives_core::ParaId;
use datahighway_parachain_runtime::{
    AuraId,
    // AuthorityDiscoveryConfig,
    AuraConfig,
    BalancesConfig,
    CollatorSelectionConfig,
    CouncilConfig,
    DemocracyConfig,
    ElectionsConfig,
    GenesisConfig,
    IndicesConfig,
    SessionConfig,
    // SessionKeys,
    SudoConfig,
    // SystemConfig,
    TechnicalCommitteeConfig,
    TechnicalMembershipConfig,
    TransactionPaymentConfig,
    TreasuryConfig,
};
use module_primitives::{
    constants::currency::{
        DOLLARS,
        EXISTENTIAL_DEPOSIT,
    },
	types::{
        AccountId,
        Balance,
        Signature,
    },
};
// required for AccountId::from_str
use std::str::FromStr;
use log::{error, info, debug, trace};
use hex as hex_runtime; // for runtime string parsing use hex_runtime::encode("...");
use hex_literal::{
    hex, // for parsing string literal at compile time use hex!("...");
};
<<<<<<< HEAD
// use sp_authority_discovery::AuthorityId as AuthorityDiscoveryId;
// use pallet_im_online::sr25519::AuthorityId as ImOnlineId;
=======
>>>>>>> 4b660c1d
use sc_chain_spec::{
    ChainSpecExtension,
    ChainSpecGroup,
};
use sc_service::ChainType;
use sc_telemetry::TelemetryEndpoints;
use serde::{
    Deserialize,
    Serialize,
};
use serde_json::map::Map;
use sp_core::{
    crypto::{
        UncheckedFrom,
        UncheckedInto,
        Wraps,
    },
    sr25519,
    Pair,
    Public,
};
use sp_runtime::{AccountId32};
use sp_runtime::traits::{
    IdentifyAccount,
    Verify,
};
pub use sp_runtime::{
    Perbill,
    Permill,
};

const ROCOCO_DEV_PROTOCOL_ID: &str = "dhx-rococo-dev";
const ROCOCO_LOCAL_PROTOCOL_ID: &str = "dhx-rococo-local";
const ROCOCO_SPREEHAFEN_PROTOCOL_ID: &str = "dhx-rococo-spreehafen";
const CHACHACHA_DEV_PROTOCOL_ID: &str = "dhx-chachacha-dev";
const CHACHACHA_LOCAL_PROTOCOL_ID: &str = "dhx-chachacha-local";
const CHACHACHA_SPREEHAFEN_PROTOCOL_ID: &str = "dhx-chachacha-spreehafen";
const WESTEND_DEV_PROTOCOL_ID: &str = "dhx-westend-dev";
const WESTEND_LOCAL_PROTOCOL_ID: &str = "dhx-westend-local";
const WESTEND_BAIKAL_PROTOCOL_ID: &str = "dhx-westend-baikal";
const KUSAMA_DEV_PROTOCOL_ID: &str = "dhx-kusama-dev";
const KUSAMA_LOCAL_PROTOCOL_ID: &str = "dhx-kusama-local";
const KUSAMA_TANGANIKA_PROTOCOL_ID: &str = "dhx-kusama-tanganika";

/// Specialized `ChainSpec` for the normal parachain runtime.
pub type ChainSpec = sc_service::GenericChainSpec<datahighway_parachain_runtime::GenesisConfig, Extensions>;

// Note this is the URL for the telemetry server
const POLKADOT_STAGING_TELEMETRY_URL: &str = "wss://telemetry.polkadot.io/submit/";
<<<<<<< HEAD

=======
>>>>>>> 4b660c1d
/// The default XCM version to set in genesis config.
const SAFE_XCM_VERSION: u32 = xcm::prelude::XCM_VERSION;

/// Helper function to generate a crypto pair from seed
pub fn get_public_from_seed<TPublic: Public>(seed: &str) -> <TPublic::Pair as Pair>::Public {
    TPublic::Pair::from_string(&format!("//{}", seed), None)
        .expect("static values are valid; qed")
        .public()
}

/// The extensions for the [`ChainSpec`].
#[derive(Debug, Clone, PartialEq, Serialize, Deserialize, ChainSpecGroup, ChainSpecExtension)]
#[serde(deny_unknown_fields)]
pub struct Extensions {
    /// The relay chain of the Parachain.
    pub relay_chain: String,
    /// The id of the Parachain.
    pub para_id: u32,
}

impl Extensions {
    /// Try to get the extension from the given `ChainSpec`.
    pub fn try_get(chain_spec: &dyn sc_service::ChainSpec) -> Option<&Self> {
        sc_chain_spec::get_extension(chain_spec.extensions())
    }
}

type AccountPublic = <Signature as Verify>::Signer;

/// Generate collator keys from seed.
///
/// This function's return type must always match the session keys of the chain in tuple format.
pub fn get_collator_keys_from_seed(seed: &str) -> AuraId {
    get_public_from_seed::<AuraId>(seed)
}

/// Helper function to generate an account ID from seed
pub fn get_account_id_from_seed<TPublic: Public>(seed: &str) -> AccountId
where
    AccountPublic: From<<TPublic::Pair as Pair>::Public>,
{
    AccountPublic::from(get_public_from_seed::<TPublic>(seed)).into_account()
}

/// Generate the session keys from individual elements.
///
/// The input must be a tuple of individual keys (a single arg for now since we have just one key).
pub fn datahighway_session_keys(keys: AuraId) -> datahighway_parachain_runtime::SessionKeys {
    datahighway_parachain_runtime::SessionKeys { aura: keys }
}

// DHX DAO Unlocked Reserves Balance
// Given a Treasury ModuleId in runtime parameter_types of
// `py/trsry`, we convert that to its associated address
// using Module ID" to Address" at https://www.shawntabrizi.com/substrate-js-utilities/,
// which generates 5EYCAe5ijiYfyeZ2JJCGq56LmPyNRAKzpG4QkoQkkQNB5e6Z,
// and find its corresponding hex value by pasting the address into
// "AccountId to Hex" at that same link to return
// 6d6f646c70792f74727372790000000000000000000000000000000000000000.
// But since DataHighway is using an SS58 address prefix of 33 instead of
// Substrate's default of 42, the address corresponds to
// 4LTFqiD6H6g8a7ur9WH4RxhWx2givWfK7o5EDed3ai1nYTvk.
// This is treasury's account_id.
//
// In the older version of Substrate 2 it did not have instantiable support for treasury
// but was later supported in Substrate 3 and was fixed here
// https://github.com/paritytech/substrate/pull/7058
//
// Since we are using Substrate 3, we may transfer funds directly to the Treasury,
// which will hold the DHX DAO Unlocked Reserves Balance.
//
// Note: The original DataHighway Testnet Genesis has used:
//   5FmxcuFwGK7kPmQCB3zhk3HtxxJUyb3WjxosF8jvnkrVRLUG
//   4Mh2HyPJohFCzEm22G5VLvu59b1qUwNq3VpghyxDd4W6tJW9
//   hex: a42b7518d62a942344fec55d414f1654bf3fd325dbfa32a3c30534d5976acb21
//
// However, the DataHighway Westlake Mainnet and DataHighway Parachain will transfer the funds to:
//   4LTFqiD6H6g8a7ur9WH4RxhWx2givWfK7o5EDed3ai1nYTvk
//   6d6f646c70792f74727372790000000000000000000000000000000000000000
//
// To transfer funds from the Treasury, either the Sudo user needs to
// call the `forceTransfer` extrinsic to transfer funds from the Treasury,
// or a proposal is required.

// note: we cannot use constants so a constant function has been used instead
// https://datahighway.subscan.io/tools/format_transform
// 6d6f646c70792f74727372790000000000000000000000000000000000000000
pub fn dhx_unlocked_reserves_account() -> AccountId {
    return AccountId32::from_str(&"4LTFqiD6H6g8a7ur9WH4RxhWx2givWfK7o5EDed3ai1nYTvk".to_string()).unwrap();
}
// c8c0ee501c4b115f08f677082b0f2beb59bd18f54f141588792e989bfb54e415
pub fn sudo_account_rococo_and_chachacha() -> AccountId {
    return AccountId32::from_str(&"4NWzRKnSjZcPN1sG1oxRHK1bZkygH5xMLJKrexrgWc9o986s".to_string()).unwrap();
}
// 4842a3314ad10a4e0053b59658f50b3fc5f1b6a9bee98608813a4b399aa3bf38
pub fn sudo_account_westend_baikal() -> AccountId {
    return AccountId32::from_str(&"4KcWmqsDBG1niDXsX31BVs73HMhD8gE63mgJATA98fwRkjG9".to_string()).unwrap();
}
// 2402f0e0ce5856bb7224525aa9ab0408e4b75cf98d45bd0248a49d2bef01ee65
pub fn sudo_account_kusama_tanganika() -> AccountId {
    return AccountId32::from_str(&"4Jnz8PpQoxfTpFdejpJu7VQUMv5zWeHqJpwXm8uuPuWGwSym".to_string()).unwrap();
}

pub fn datahighway_rococo_development_config() -> ChainSpec {
    let mut properties = sc_chain_spec::Properties::new();
    properties.insert("tokenSymbol".into(), "UNIT".into());
    properties.insert("tokenDecimals".into(), 18.into());
    properties.insert("ss58Format".into(), 33.into());
    ChainSpec::from_genesis(
        // Name
        "DataHighway Rococo Development Testnet",
        // ID
        "datahighway-rococo-dev",
        ChainType::Development,
        move || {
            dev_genesis(
                // Initial collators
                vec![
                    (
                        get_account_id_from_seed::<sr25519::Public>("Alice"),
                        get_collator_keys_from_seed("Alice"),
                    ),
                    (
                        get_account_id_from_seed::<sr25519::Public>("Bob"),
                        get_collator_keys_from_seed("Bob"),
                    ),
                ],
                // Sudo root key
                get_account_id_from_seed::<sr25519::Public>("Alice"),
                // Endowed keys
                vec![
                    dhx_unlocked_reserves_account(),
                    get_account_id_from_seed::<sr25519::Public>("Alice"),
                    get_account_id_from_seed::<sr25519::Public>("Bob"),
                    get_account_id_from_seed::<sr25519::Public>("Charlie"),
                    get_account_id_from_seed::<sr25519::Public>("Dave"),
                    get_account_id_from_seed::<sr25519::Public>("Eve"),
                    get_account_id_from_seed::<sr25519::Public>("Ferdie"),
                    get_account_id_from_seed::<sr25519::Public>("Alice//stash"),
                    get_account_id_from_seed::<sr25519::Public>("Bob//stash"),
                    get_account_id_from_seed::<sr25519::Public>("Charlie//stash"),
                    get_account_id_from_seed::<sr25519::Public>("Dave//stash"),
                    get_account_id_from_seed::<sr25519::Public>("Eve//stash"),
                    get_account_id_from_seed::<sr25519::Public>("Ferdie//stash"),
                ],
                // Parachain ID
                2000.into(),
                // Enable println
                true,
            )
        },
        // Bootnodes
        vec![],
        // Telemetry Endpoints
        Some(
            TelemetryEndpoints::new(vec![(POLKADOT_STAGING_TELEMETRY_URL.to_string(), 0)])
                .expect("Polkadot telemetry url is valid; qed"),
        ),
        // Protocol ID
        Some(ROCOCO_DEV_PROTOCOL_ID),
        // Fork ID
        None,
        // Properties
        Some(properties),
        // Extensions
        Extensions {
            relay_chain: "rococo-dev".into(),
            para_id: 2000,
        },
    )
}

pub fn datahighway_rococo_local_testnet_config() -> ChainSpec {
    let mut properties = sc_chain_spec::Properties::new();
    properties.insert("tokenSymbol".into(), "UNIT".into());
    properties.insert("tokenDecimals".into(), 18.into());
    properties.insert("ss58Format".into(), 33.into());
    ChainSpec::from_genesis(
        // Name
        "DataHighway Rococo Local Testnet",
        // ID
        "datahighway-rococo-local",
        ChainType::Local,
        move || {
            testnet_genesis(
                // Initial collators
                vec![
                    (
                        get_account_id_from_seed::<sr25519::Public>("Alice"),
                        get_collator_keys_from_seed("Alice"),
                    ),
                    (
                        get_account_id_from_seed::<sr25519::Public>("Bob"),
                        get_collator_keys_from_seed("Bob"),
                    ),
                ],
                // Sudo root key
                get_account_id_from_seed::<sr25519::Public>("Alice"),
                // Endowed keys
                vec![
                    dhx_unlocked_reserves_account(),
                    get_account_id_from_seed::<sr25519::Public>("Alice"),
                    get_account_id_from_seed::<sr25519::Public>("Bob"),
                    get_account_id_from_seed::<sr25519::Public>("Charlie"),
                    get_account_id_from_seed::<sr25519::Public>("Dave"),
                    get_account_id_from_seed::<sr25519::Public>("Eve"),
                    get_account_id_from_seed::<sr25519::Public>("Ferdie"),
                    get_account_id_from_seed::<sr25519::Public>("Alice//stash"),
                    get_account_id_from_seed::<sr25519::Public>("Bob//stash"),
                    get_account_id_from_seed::<sr25519::Public>("Charlie//stash"),
                    get_account_id_from_seed::<sr25519::Public>("Dave//stash"),
                    get_account_id_from_seed::<sr25519::Public>("Eve//stash"),
                    get_account_id_from_seed::<sr25519::Public>("Ferdie//stash"),
                ],
                // Parachain ID
                2000.into(),
                // Enable println
                true,
            )
        },
        // Bootnodes
        vec![],
        // Telemetry Endpoints
        Some(
            TelemetryEndpoints::new(vec![(POLKADOT_STAGING_TELEMETRY_URL.to_string(), 0)])
                .expect("Polkadot telemetry url is valid; qed"),
        ),
        // Protocol ID
        Some(ROCOCO_LOCAL_PROTOCOL_ID),
        // Fork ID
        None,
        // Properties
        Some(properties),
        // Extensions
        Extensions {
            relay_chain: "rococo-local".into(),
            para_id: 2000,
        },
    )
}

pub fn datahighway_chachacha_development_config() -> ChainSpec {
    let mut properties = sc_chain_spec::Properties::new();
    properties.insert("tokenSymbol".into(), "UNIT".into());
    properties.insert("tokenDecimals".into(), 18.into());
    properties.insert("ss58Format".into(), 33.into());
    ChainSpec::from_genesis(
        // Name
        "DataHighway ChaChaCha Development Testnet",
        // ID
        "datahighway-chachacha-dev",
        ChainType::Development,
        move || {
            dev_genesis(
                // Initial collators
                vec![
                    (
                        get_account_id_from_seed::<sr25519::Public>("Alice"),
                        get_collator_keys_from_seed("Alice"),
                    ),
                    (
                        get_account_id_from_seed::<sr25519::Public>("Bob"),
                        get_collator_keys_from_seed("Bob"),
                    ),
                ],
                // Sudo root keys
                get_account_id_from_seed::<sr25519::Public>("Alice"),
                // Endowed keys
                vec![
                    dhx_unlocked_reserves_account(),
                    get_account_id_from_seed::<sr25519::Public>("Alice"),
                    get_account_id_from_seed::<sr25519::Public>("Bob"),
                    get_account_id_from_seed::<sr25519::Public>("Charlie"),
                    get_account_id_from_seed::<sr25519::Public>("Dave"),
                    get_account_id_from_seed::<sr25519::Public>("Eve"),
                    get_account_id_from_seed::<sr25519::Public>("Ferdie"),
                    get_account_id_from_seed::<sr25519::Public>("Alice//stash"),
                    get_account_id_from_seed::<sr25519::Public>("Bob//stash"),
                    get_account_id_from_seed::<sr25519::Public>("Charlie//stash"),
                    get_account_id_from_seed::<sr25519::Public>("Dave//stash"),
                    get_account_id_from_seed::<sr25519::Public>("Eve//stash"),
                    get_account_id_from_seed::<sr25519::Public>("Ferdie//stash"),
                ],
                // Parachain ID
                2000.into(),
                // Enable println
                true,
            )
        },
        // Bootnodes
        vec![],
        // Telemetry Endpoints
        Some(
            TelemetryEndpoints::new(vec![(POLKADOT_STAGING_TELEMETRY_URL.to_string(), 0)])
                .expect("Polkadot telemetry url is valid; qed"),
        ),
        // Protocol ID
        Some(CHACHACHA_DEV_PROTOCOL_ID),
        // Fork ID
        None,
        // Properties
        Some(properties),
        // Extensions
        Extensions {
            relay_chain: "chachacha-dev".into(),
            para_id: 2000,
        },
    )
}

pub fn datahighway_chachacha_local_testnet_config() -> ChainSpec {
    let mut properties = sc_chain_spec::Properties::new();
    properties.insert("tokenSymbol".into(), "UNIT".into());
    properties.insert("tokenDecimals".into(), 18.into());
    properties.insert("ss58Format".into(), 33.into());
    ChainSpec::from_genesis(
        // Name
        "DataHighway ChaChaCha Local Testnet",
        // ID
        "datahighway-chachacha-local",
        ChainType::Local,
        move || {
            testnet_genesis(
                // Initial collators
                vec![
                    (
                        get_account_id_from_seed::<sr25519::Public>("Alice"),
                        get_collator_keys_from_seed("Alice"),
                    ),
                    (
                        get_account_id_from_seed::<sr25519::Public>("Bob"),
                        get_collator_keys_from_seed("Bob"),
                    ),
                ],
                // Sudo root key
                get_account_id_from_seed::<sr25519::Public>("Alice"),
                // Endowed keys
                vec![
                    dhx_unlocked_reserves_account(),
                    get_account_id_from_seed::<sr25519::Public>("Alice"),
                    get_account_id_from_seed::<sr25519::Public>("Bob"),
                    get_account_id_from_seed::<sr25519::Public>("Charlie"),
                    get_account_id_from_seed::<sr25519::Public>("Dave"),
                    get_account_id_from_seed::<sr25519::Public>("Eve"),
                    get_account_id_from_seed::<sr25519::Public>("Ferdie"),
                    get_account_id_from_seed::<sr25519::Public>("Alice//stash"),
                    get_account_id_from_seed::<sr25519::Public>("Bob//stash"),
                    get_account_id_from_seed::<sr25519::Public>("Charlie//stash"),
                    get_account_id_from_seed::<sr25519::Public>("Dave//stash"),
                    get_account_id_from_seed::<sr25519::Public>("Eve//stash"),
                    get_account_id_from_seed::<sr25519::Public>("Ferdie//stash"),
                ],
                // Parachain ID
                2000.into(),
                // Enable println
                true,
            )
        },
        // Bootnodes
        vec![],
        // Telemetry Endpoints
        Some(
            TelemetryEndpoints::new(vec![(POLKADOT_STAGING_TELEMETRY_URL.to_string(), 0)])
                .expect("Polkadot telemetry url is valid; qed"),
        ),
        // Protocol ID
        Some(CHACHACHA_LOCAL_PROTOCOL_ID),
        // Fork ID
        None,
        // Properties
        Some(properties),
        // Extensions
        Extensions {
            relay_chain: "chachacha-local".into(),
            para_id: 2000,
        },
    )
}

pub fn datahighway_rococo_parachain_config() -> ChainSpec {
    let mut properties = sc_chain_spec::Properties::new();
    properties.insert("tokenSymbol".into(), "DHX".into());
    properties.insert("tokenDecimals".into(), 18.into());
    properties.insert("ss58Format".into(), 33.into());
    ChainSpec::from_genesis(
        "DataHighway Spreehafen Rococo Parachain Testnet",
        "datahighway-spreehafen-rococo-parachain-testnet",
        ChainType::Live,
        move || {
            spreehafen_testnet_genesis(
                // Initial collators
                vec![
                    // authority #1
                    (
                        // account id
                        hex!["106c208ac262aa3733629ad0860d0dc72d8b9152e1cdcab497949a3f9504517a"].into(),
                        // aura
                        hex!["106c208ac262aa3733629ad0860d0dc72d8b9152e1cdcab497949a3f9504517a"].unchecked_into()
                    ),
                    // authority #2
                    (
                        // account id
                        hex!["0234df0fce3e763e02b6644e589bd256bbd45121bdf6d98dd1cf1072b6228859"].into(),
                        // aura
                        hex!["0234df0fce3e763e02b6644e589bd256bbd45121bdf6d98dd1cf1072b6228859"].unchecked_into()
                    ),
                    // authority #3
                    (
                        // account id
                        hex!["02fe175463b5c7c378416e06780f7c60520d4dbcf759a7634a311e562e13a765"].into(),
                        // aura
                        hex!["02fe175463b5c7c378416e06780f7c60520d4dbcf759a7634a311e562e13a765"].unchecked_into()
                    ),
                    // authority #4
                    (
                        // account id
                        hex!["ea239700d67f53d30e39bee0c056f1165a6fb59ad4d5dd495c06d001af366c02"].into(),
                        // aura
                        hex!["ea239700d67f53d30e39bee0c056f1165a6fb59ad4d5dd495c06d001af366c02"].unchecked_into()
                    )

                ],
                // Sudo root key
                sudo_account_rococo_and_chachacha(),
                // Endowed keys
                vec![
                    // Endow the Sudo account to cover transaction fees
                    sudo_account_rococo_and_chachacha(),
                    // Endow this account with the DHX DAO Unlocked Reserves Balance
                    // 5EWKojw2i3uoqfWx1dEgVjBsvK5xuTr5G3NjXYh47H6ycBWr
                    dhx_unlocked_reserves_account(),
                    // Endow these accounts with a balance so they may bond as authorities
                    // authority #1 stash
                    hex!["b2f1decb9c6a1e6df2cd7e7b73d6c7eada3683d958b2fed451fb045d2f7cdb55"].into(),
                    // authority #1 controller
                    hex!["467da0333f16ce430bfa18fb8c25cfbbc49f35946370989280aaf3142fff7344"].into(),
                    // authority #1 aura
                    hex!["106c208ac262aa3733629ad0860d0dc72d8b9152e1cdcab497949a3f9504517a"].into(),
                    // authority #2 stash
                    hex!["b2347d115c9300a433a59b0ef321430a6d418d0555a6a41dfebe99fb86765110"].into(),
                    // authority #2 controller
                    hex!["ac691d2b336f8347a22eb3831b381e4adac45ab6f0ad85abc1336633313f173d"].into(),
                    // authority #2 aura
                    hex!["0234df0fce3e763e02b6644e589bd256bbd45121bdf6d98dd1cf1072b6228859"].into(),
                    // authority #3 stash
                    hex!["f4062d6d4ac30ea04659b24994cc0ebf249fed1591e6cf1c25d5f4f78e78bb6b"].into(),
                    // authority #3 controller
                    hex!["4cad3775c026114d4a6e965f72caf11c18eb03ea7a3b4c0516f4cb8856b2575f"].into(),
                    // authority #3 aura
                    hex!["02fe175463b5c7c378416e06780f7c60520d4dbcf759a7634a311e562e13a765"].into(),
                    // authority #4 stash
                    hex!["a0d56496c02c203312ebce4a2804c7e0c31e34f983b9bc037f7c95f34e416613"].into(),
                    // authority #4 controller
                    hex!["6cd4eeb38c45a073d3c8e3ddd24e2502707060f33a1d92e082e32c106512500f"].into(),
                    // authority #4 aura
                    hex!["ea239700d67f53d30e39bee0c056f1165a6fb59ad4d5dd495c06d001af366c02"].into(),
                ],
                // Parachain ID
                2026.into(),
                // Enable println
                true,
            )
        },
        // Bootnodes
        vec![],
        // Telemetry Endpoints
        Some(
            TelemetryEndpoints::new(vec![(POLKADOT_STAGING_TELEMETRY_URL.to_string(), 0)])
                .expect("Polkadot telemetry url is valid; qed"),
        ),
        // Protocol ID
        Some(ROCOCO_SPREEHAFEN_PROTOCOL_ID),
        // Fork ID
        None,
        // Properties
        Some(properties),
        // Extensions
        Extensions {
            relay_chain: "rococo".into(),
            para_id: 2026,
        },
    )
}

pub fn datahighway_chachacha_parachain_config() -> ChainSpec {
    let mut properties = sc_chain_spec::Properties::new();
    properties.insert("tokenSymbol".into(), "DHX".into());
    properties.insert("tokenDecimals".into(), 18.into());
    properties.insert("ss58Format".into(), 33.into());
    ChainSpec::from_genesis(
        "DataHighway Spreehafen ChaChaCha Parachain Testnet",
        "datahighway-spreehafen-chachacha-parachain-testnet",
        ChainType::Live,
        move || {
            spreehafen_testnet_genesis(
                // Initial collators
                vec![
                    // authority #1
                    (
                        // account id
                        hex!["106c208ac262aa3733629ad0860d0dc72d8b9152e1cdcab497949a3f9504517a"].into(),
                        // aura
                        hex!["106c208ac262aa3733629ad0860d0dc72d8b9152e1cdcab497949a3f9504517a"].unchecked_into()
                    ),
                    // authority #2
                    (
                        // account id
                        hex!["0234df0fce3e763e02b6644e589bd256bbd45121bdf6d98dd1cf1072b6228859"].into(),
                        // aura
                        hex!["0234df0fce3e763e02b6644e589bd256bbd45121bdf6d98dd1cf1072b6228859"].unchecked_into()
                    ),
                    // authority #3
                    (
                        // account id
                        hex!["02fe175463b5c7c378416e06780f7c60520d4dbcf759a7634a311e562e13a765"].into(),
                        // aura
                        hex!["02fe175463b5c7c378416e06780f7c60520d4dbcf759a7634a311e562e13a765"].unchecked_into()
                    ),
                    // authority #4
                    (
                        // account id
                        hex!["ea239700d67f53d30e39bee0c056f1165a6fb59ad4d5dd495c06d001af366c02"].into(),
                        // aura
                        hex!["ea239700d67f53d30e39bee0c056f1165a6fb59ad4d5dd495c06d001af366c02"].unchecked_into()
                    )

                ],
                // Sudo root key
                sudo_account_rococo_and_chachacha(),
                // Endowed keys
                vec![
                    // Endow the Sudo account to cover transaction fees
                    sudo_account_rococo_and_chachacha(),
                    // Endow this account with the DHX DAO Unlocked Reserves Balance
                    // 5EWKojw2i3uoqfWx1dEgVjBsvK5xuTr5G3NjXYh47H6ycBWr
                    dhx_unlocked_reserves_account(),
                    // Endow these accounts with a balance so they may bond as authorities
                    // authority #1 stash
                    hex!["b2f1decb9c6a1e6df2cd7e7b73d6c7eada3683d958b2fed451fb045d2f7cdb55"].into(),
                    // authority #1 controller
                    hex!["467da0333f16ce430bfa18fb8c25cfbbc49f35946370989280aaf3142fff7344"].into(),
                    // authority #1 aura
                    hex!["106c208ac262aa3733629ad0860d0dc72d8b9152e1cdcab497949a3f9504517a"].into(),
                    // authority #2 stash
                    hex!["b2347d115c9300a433a59b0ef321430a6d418d0555a6a41dfebe99fb86765110"].into(),
                    // authority #2 controller
                    hex!["ac691d2b336f8347a22eb3831b381e4adac45ab6f0ad85abc1336633313f173d"].into(),
                    // authority #2 aura
                    hex!["0234df0fce3e763e02b6644e589bd256bbd45121bdf6d98dd1cf1072b6228859"].into(),
                    // authority #3 stash
                    hex!["f4062d6d4ac30ea04659b24994cc0ebf249fed1591e6cf1c25d5f4f78e78bb6b"].into(),
                    // authority #3 controller
                    hex!["4cad3775c026114d4a6e965f72caf11c18eb03ea7a3b4c0516f4cb8856b2575f"].into(),
                    // authority #3 aura
                    hex!["02fe175463b5c7c378416e06780f7c60520d4dbcf759a7634a311e562e13a765"].into(),
                    // authority #4 stash
                    hex!["a0d56496c02c203312ebce4a2804c7e0c31e34f983b9bc037f7c95f34e416613"].into(),
                    // authority #4 controller
                    hex!["6cd4eeb38c45a073d3c8e3ddd24e2502707060f33a1d92e082e32c106512500f"].into(),
                    // authority #4 aura
                    hex!["ea239700d67f53d30e39bee0c056f1165a6fb59ad4d5dd495c06d001af366c02"].into(),
                ],
                // Parachain ID
                2002.into(),
                // Enable println
                true,
            )
        },
        // Bootnodes
        vec![],
        // Telemetry Endpoints
        Some(
            TelemetryEndpoints::new(vec![(POLKADOT_STAGING_TELEMETRY_URL.to_string(), 0)])
                .expect("Polkadot telemetry url is valid; qed"),
        ),
        // Protocol ID
        Some(CHACHACHA_SPREEHAFEN_PROTOCOL_ID),
        // Fork ID
        None,
        // Properties
        Some(properties),
        // Extensions
        Extensions {
            relay_chain: "chachacha".into(),
            para_id: 2002,
        },
    )
}

pub fn datahighway_westend_development_config() -> ChainSpec {
    let mut properties = sc_chain_spec::Properties::new();
    properties.insert("tokenSymbol".into(), "UNIT".into());
    properties.insert("tokenDecimals".into(), 18.into());
    properties.insert("ss58Format".into(), 33.into());
    ChainSpec::from_genesis(
        // Name
        "DataHighway Westend Development Testnet",
        // ID
        "datahighway-westend-dev",
        ChainType::Development,
        move || {
            dev_genesis(
                // Initial collators
                vec![
                    (
                        get_account_id_from_seed::<sr25519::Public>("Alice"),
                        get_collator_keys_from_seed("Alice"),
                    ),
                    (
                        get_account_id_from_seed::<sr25519::Public>("Bob"),
                        get_collator_keys_from_seed("Bob"),
                    ),
                ],
                // Sudo root key
                get_account_id_from_seed::<sr25519::Public>("Alice"),
                // Endowed keys
                vec![
                    dhx_unlocked_reserves_account(),
                    get_account_id_from_seed::<sr25519::Public>("Alice"),
                    get_account_id_from_seed::<sr25519::Public>("Bob"),
                    get_account_id_from_seed::<sr25519::Public>("Charlie"),
                    get_account_id_from_seed::<sr25519::Public>("Dave"),
                    get_account_id_from_seed::<sr25519::Public>("Eve"),
                    get_account_id_from_seed::<sr25519::Public>("Ferdie"),
                    get_account_id_from_seed::<sr25519::Public>("Alice//stash"),
                    get_account_id_from_seed::<sr25519::Public>("Bob//stash"),
                    get_account_id_from_seed::<sr25519::Public>("Charlie//stash"),
                    get_account_id_from_seed::<sr25519::Public>("Dave//stash"),
                    get_account_id_from_seed::<sr25519::Public>("Eve//stash"),
                    get_account_id_from_seed::<sr25519::Public>("Ferdie//stash"),
                ],
                // Parachain ID
                2000.into(),
                // Enable println
                true,
            )
        },
        // Bootnodes
        vec![],
        // Telemetry Endpoints
        Some(
            TelemetryEndpoints::new(vec![(POLKADOT_STAGING_TELEMETRY_URL.to_string(), 0)])
                .expect("Polkadot telemetry url is valid; qed"),
        ),
        // Protocol ID
        Some(WESTEND_DEV_PROTOCOL_ID),
        // Fork ID
        None,
        // Properties
        Some(properties),
        // Extensions
        Extensions {
            relay_chain: "westend-dev".into(),
            para_id: 2000,
        },
    )
}

pub fn datahighway_westend_local_testnet_config() -> ChainSpec {
    let mut properties = sc_chain_spec::Properties::new();
    properties.insert("tokenSymbol".into(), "UNIT".into());
    properties.insert("tokenDecimals".into(), 18.into());
    properties.insert("ss58Format".into(), 33.into());
    ChainSpec::from_genesis(
        // Name
        "DataHighway Westend Local Testnet",
        // ID
        "datahighway-westend-local",
        ChainType::Local,
        move || {
            testnet_genesis(
                // Initial collators
                vec![
                    (
                        get_account_id_from_seed::<sr25519::Public>("Alice"),
                        get_collator_keys_from_seed("Alice"),
                    ),
                    (
                        get_account_id_from_seed::<sr25519::Public>("Bob"),
                        get_collator_keys_from_seed("Bob"),
                    ),
                ],
                // Sudo root key
                get_account_id_from_seed::<sr25519::Public>("Alice"),
                // Endowed keys
                vec![
                    dhx_unlocked_reserves_account(),
                    get_account_id_from_seed::<sr25519::Public>("Alice"),
                    get_account_id_from_seed::<sr25519::Public>("Bob"),
                    get_account_id_from_seed::<sr25519::Public>("Charlie"),
                    get_account_id_from_seed::<sr25519::Public>("Dave"),
                    get_account_id_from_seed::<sr25519::Public>("Eve"),
                    get_account_id_from_seed::<sr25519::Public>("Ferdie"),
                    get_account_id_from_seed::<sr25519::Public>("Alice//stash"),
                    get_account_id_from_seed::<sr25519::Public>("Bob//stash"),
                    get_account_id_from_seed::<sr25519::Public>("Charlie//stash"),
                    get_account_id_from_seed::<sr25519::Public>("Dave//stash"),
                    get_account_id_from_seed::<sr25519::Public>("Eve//stash"),
                    get_account_id_from_seed::<sr25519::Public>("Ferdie//stash"),
                ],
                // Parachain ID
                2000.into(),
                // Enable println
                true,
            )
        },
        // Bootnodes
        vec![],
        // Telemetry Endpoints
        Some(
            TelemetryEndpoints::new(vec![(POLKADOT_STAGING_TELEMETRY_URL.to_string(), 0)])
                .expect("Polkadot telemetry url is valid; qed"),
        ),
        // Protocol ID
        Some(WESTEND_LOCAL_PROTOCOL_ID),
        // Fork ID
        None,
        // Properties
        Some(properties),
        // Extensions
        Extensions {
            relay_chain: "westend-local".into(),
            para_id: 2000,
        },
    )
}

pub fn datahighway_kusama_development_config() -> ChainSpec {
    let mut properties = sc_chain_spec::Properties::new();
    properties.insert("tokenSymbol".into(), "UNIT".into());
    properties.insert("tokenDecimals".into(), 18.into());
    properties.insert("ss58Format".into(), 33.into());
    ChainSpec::from_genesis(
        // Name
        "DataHighway Kusama Development Testnet",
        // ID
        "datahighway-kusama-dev",
        ChainType::Development,
        move || {
            dev_genesis(
                // Initial collators
                vec![
                    (
                        get_account_id_from_seed::<sr25519::Public>("Alice"),
                        get_collator_keys_from_seed("Alice"),
                    ),
                    (
                        get_account_id_from_seed::<sr25519::Public>("Bob"),
                        get_collator_keys_from_seed("Bob"),
                    ),
                ],
                // Sudo root key
                get_account_id_from_seed::<sr25519::Public>("Alice"),
                // Endowed keys
                vec![
                    dhx_unlocked_reserves_account(),
                    get_account_id_from_seed::<sr25519::Public>("Alice"),
                    get_account_id_from_seed::<sr25519::Public>("Bob"),
                    get_account_id_from_seed::<sr25519::Public>("Charlie"),
                    get_account_id_from_seed::<sr25519::Public>("Dave"),
                    get_account_id_from_seed::<sr25519::Public>("Eve"),
                    get_account_id_from_seed::<sr25519::Public>("Ferdie"),
                    get_account_id_from_seed::<sr25519::Public>("Alice//stash"),
                    get_account_id_from_seed::<sr25519::Public>("Bob//stash"),
                    get_account_id_from_seed::<sr25519::Public>("Charlie//stash"),
                    get_account_id_from_seed::<sr25519::Public>("Dave//stash"),
                    get_account_id_from_seed::<sr25519::Public>("Eve//stash"),
                    get_account_id_from_seed::<sr25519::Public>("Ferdie//stash"),
                ],
                // Parachain ID
                2000.into(),
                // Enable println
                true,
            )
        },
        // Bootnodes
        vec![],
        // Telemetry Endpoints
        Some(
            TelemetryEndpoints::new(vec![(POLKADOT_STAGING_TELEMETRY_URL.to_string(), 0)])
                .expect("Polkadot telemetry url is valid; qed"),
        ),
        // Protocol ID
        Some(KUSAMA_DEV_PROTOCOL_ID),
        // Fork ID
        None,
        // Properties
        Some(properties),
        // Extensions
        Extensions {
            relay_chain: "kusama-dev".into(),
            para_id: 2000,
        },
    )
}

pub fn datahighway_kusama_local_testnet_config() -> ChainSpec {
    let mut properties = sc_chain_spec::Properties::new();
    properties.insert("tokenSymbol".into(), "UNIT".into());
    properties.insert("tokenDecimals".into(), 18.into());
    properties.insert("ss58Format".into(), 33.into());
    ChainSpec::from_genesis(
        // Name
        "DataHighway Kusama Local Testnet",
        // ID
        "datahighway-kusama-local",
        ChainType::Local,
        move || {
            testnet_genesis(
                // Initial collators
                vec![
                    (
                        get_account_id_from_seed::<sr25519::Public>("Alice"),
                        get_collator_keys_from_seed("Alice"),
                    ),
                    (
                        get_account_id_from_seed::<sr25519::Public>("Bob"),
                        get_collator_keys_from_seed("Bob"),
                    ),
                ],
                // Sudo root key
                get_account_id_from_seed::<sr25519::Public>("Alice"),
                // Endowed keys
                vec![
                    dhx_unlocked_reserves_account(),
                    get_account_id_from_seed::<sr25519::Public>("Alice"),
                    get_account_id_from_seed::<sr25519::Public>("Bob"),
                    get_account_id_from_seed::<sr25519::Public>("Charlie"),
                    get_account_id_from_seed::<sr25519::Public>("Dave"),
                    get_account_id_from_seed::<sr25519::Public>("Eve"),
                    get_account_id_from_seed::<sr25519::Public>("Ferdie"),
                    get_account_id_from_seed::<sr25519::Public>("Alice//stash"),
                    get_account_id_from_seed::<sr25519::Public>("Bob//stash"),
                    get_account_id_from_seed::<sr25519::Public>("Charlie//stash"),
                    get_account_id_from_seed::<sr25519::Public>("Dave//stash"),
                    get_account_id_from_seed::<sr25519::Public>("Eve//stash"),
                    get_account_id_from_seed::<sr25519::Public>("Ferdie//stash"),
                ],
                // Parachain ID
                2000.into(),
                // Enable println
                true,
            )
        },
        // Bootnodes
        vec![],
        // Telemetry Endpoints
        Some(
            TelemetryEndpoints::new(vec![(POLKADOT_STAGING_TELEMETRY_URL.to_string(), 0)])
                .expect("Polkadot telemetry url is valid; qed"),
        ),
        // Protocol ID
        Some(KUSAMA_LOCAL_PROTOCOL_ID),
        // Fork ID
        None,
        // Properties
        Some(properties),
        // Extensions
        Extensions {
            relay_chain: "kusama-local".into(),
            para_id: 2000,
        },
    )
}

pub fn datahighway_westend_parachain_config() -> ChainSpec {
    let mut properties = sc_chain_spec::Properties::new();
    properties.insert("tokenSymbol".into(), "BKL".into());
    properties.insert("tokenDecimals".into(), 18.into());
    properties.insert("ss58Format".into(), 33.into());
    ChainSpec::from_genesis(
        "DataHighway Baikal Westend Parachain Testnet",
        "datahighway-baikal-westend-parachain-testnet",
        ChainType::Live,
        move || {
            baikal_testnet_genesis(
                // Initial collators
                vec![
                    // authority #1
                    (
                        // account
                        hex!["2628f7a7bb067a23daa14b1aa9f10ff44545d37907f2d5cefee905236944060a"].into(),
                        // aura
                        hex!["2628f7a7bb067a23daa14b1aa9f10ff44545d37907f2d5cefee905236944060a"].unchecked_into()
                    ),
                    // authority #2
                    (
                        // account
                        hex!["709f96ae975cd0cfafd98fb241810a2870d58fcfdbb1ee6892a8740525f4d871"].into(),
                        // aura
                        hex!["709f96ae975cd0cfafd98fb241810a2870d58fcfdbb1ee6892a8740525f4d871"].unchecked_into()
                    ),
                    // authority #3
                    (
                        // account
                        hex!["ce7f04896b8d13da7a4f3f0a49bf6c1d77076043a1184a993ce75d96f6e0ee56"].into(),
                        // aura
                        hex!["ce7f04896b8d13da7a4f3f0a49bf6c1d77076043a1184a993ce75d96f6e0ee56"].unchecked_into()
                    ),
                    // authority #4
                    (
                        // account
                        hex!["c27631914b41a8f58e24277158817d064a4144df430dd2cf7baeaa17414deb3e"].into(),
                        // aura
                        hex!["c27631914b41a8f58e24277158817d064a4144df430dd2cf7baeaa17414deb3e"].unchecked_into()
                    )
                ],
                // Sudo root key
                sudo_account_westend_baikal(),
                // Endowed keys
                vec![
                    // Endow the Sudo account to cover transaction fees
                    sudo_account_westend_baikal(),
                    // Endow this account with the DHX DAO Unlocked Reserves Balance
                    // 5EWKojw2i3uoqfWx1dEgVjBsvK5xuTr5G3NjXYh47H6ycBWr
                    dhx_unlocked_reserves_account(),
                    // Endow these accounts with a balance so they may bond as authorities
                    // authority #1 stash
                    hex!["b41b286a78df1a87a07db8c8794923d8cc581c4b1a03d90be9ce46a03fbbaa2e"].into(),
                    // authority #1 controller
                    hex!["bece77da74ab38eadde718ca30a0e46a0a3c5827f289c73d331755a7aaf19a11"].into(),
                    // authority #1 aura
                    hex!["2628f7a7bb067a23daa14b1aa9f10ff44545d37907f2d5cefee905236944060a"].into(),
                    // authority #2 stash
                    hex!["8cbd45146df7ce640231639dfd1a78dfd0dfb4d873b13226378c297110d50505"].into(),
                    // authority #2 controller
                    hex!["2001d4a5b0e3c3ab39b88e7f85193a9a8340ca1b5803e9178f52dae126cd595b"].into(),
                    // authority #2 aura
                    hex!["709f96ae975cd0cfafd98fb241810a2870d58fcfdbb1ee6892a8740525f4d871"].into(),
                    // authority #3 stash
                    hex!["b20f2fab27d842763eb355ad978865e34f44da2fbf7a4182ab035d1bad34f021"].into(),
                    // authority #3 controller
                    hex!["1aaaef87d9a3ec62ddcc959730b5d1b89d162fe8e432b0792540069bba518431"].into(),
                    // authority #3 aura
                    hex!["ce7f04896b8d13da7a4f3f0a49bf6c1d77076043a1184a993ce75d96f6e0ee56"].into(),
                    // authority #4 stash
                    hex!["62a173fb0a5bf0651559d560f44afa3de55d60cb0e0a06c9d0e1fef81f41b80a"].into(),
                    // authority #4 controller
                    hex!["82e71bb9a9a8fc2aefbd17a41a4f7686cd95f46f3e3e0522caa6147289581562"].into(),
                    // authority #4 aura
                    hex!["c27631914b41a8f58e24277158817d064a4144df430dd2cf7baeaa17414deb3e"].into(),
                ],
                // Parachain ID
                2000.into(),
                // Enable println
                true,
            )
        },
        // Bootnodes
        vec![],
        // Telemetry Endpoints
        Some(
            TelemetryEndpoints::new(vec![(POLKADOT_STAGING_TELEMETRY_URL.to_string(), 0)])
                .expect("Polkadot telemetry url is valid; qed"),
        ),
        // Protocol ID
        Some(WESTEND_BAIKAL_PROTOCOL_ID),
        // Fork ID
        None,
        // Properties
        Some(properties),
        // Extensions
        Extensions {
            relay_chain: "westend".into(),
            para_id: 2000,
        },
    )
}

pub fn datahighway_kusama_parachain_config() -> ChainSpec {
    let mut properties = sc_chain_spec::Properties::new();
    properties.insert("tokenSymbol".into(), "DHX".into());
    properties.insert("tokenDecimals".into(), 18.into());
    properties.insert("ss58Format".into(), 33.into());
    ChainSpec::from_genesis(
        "DataHighway Tanganika Kusama Parachain",
        "datahighway-tanganika-kusama-parachain",
        ChainType::Live,
        move || {
            tanganika_testnet_genesis(
                // Initial collators
                vec![
                    // authority #1
                    (
                        // account
                        hex!["a8694c0c9e315e020844944ac76712c84f84a00007016e61c7e2f83fc56c5b3f"].into(),
                        // aura
                        hex!["a8694c0c9e315e020844944ac76712c84f84a00007016e61c7e2f83fc56c5b3f"].unchecked_into()
                    ),
                    // authority #2
                    (
                        // account
                        hex!["a8db9194388b3c038b126a5e2520515be2e989e3f380ce2cb5cf29d5a26c0522"].into(),
                        // aura
                        hex!["a8db9194388b3c038b126a5e2520515be2e989e3f380ce2cb5cf29d5a26c0522"].unchecked_into()
                    ),
                    // authority #3
                    (
                        // account
                        hex!["b8212af17ba93d9175748469afa0a74357712ff4571a36d347df58cf3821cd3d"].into(),
                        // aura
                        hex!["b8212af17ba93d9175748469afa0a74357712ff4571a36d347df58cf3821cd3d"].unchecked_into()
                    ),
                    // authority #4
                    (
                        // account
                        hex!["10a3d6854dc35e4b3fd77af4beda98f79dbe9edf5c29c14c8d57bec4bd733c0f"].into(),
                        // aura
                        hex!["10a3d6854dc35e4b3fd77af4beda98f79dbe9edf5c29c14c8d57bec4bd733c0f"].unchecked_into()
                    )
                ],
                // Sudo root key
                sudo_account_kusama_tanganika(),
                // Endowed keys
                vec![
                    // Endow the Sudo account to cover transaction fees
                    sudo_account_kusama_tanganika(),
                    // Endow this account with the DHX DAO Unlocked Reserves Balance
                    // 5EWKojw2i3uoqfWx1dEgVjBsvK5xuTr5G3NjXYh47H6ycBWr
                    dhx_unlocked_reserves_account(),
                    // Endow these accounts with a balance so they may bond as authorities
                    // authority #1 stash
                    hex!["f8940eaa011b23f3469805062d1ae33c128caa6b10d71b04609f246cb947f92c"].into(),
                    // authority #1 controller
                    hex!["e409a7faebf39ba76f46bfac84c8001c1243b980f5bac89fdd887eed1401bb35"].into(),
                    // authority #1 aura
                    hex!["a8694c0c9e315e020844944ac76712c84f84a00007016e61c7e2f83fc56c5b3f"].into(),
                    // authority #2 stash
                    hex!["30a9048710bbc3791feb01e2c900f7290c09e124cd774b63950c52b8c6e5d644"].into(),
                    // authority #2 controller
                    hex!["a0b3f77eec476b584fc24631c6a957254bc3e2d9e91c8abb8038e40ba045471f"].into(),
                    // authority #2 aura
                    hex!["a8db9194388b3c038b126a5e2520515be2e989e3f380ce2cb5cf29d5a26c0522"].into(),
                    // authority #3 stash
                    hex!["a2616fd57d21ed85a2deb41bb0628645db5ba24e9dc26c912cfa54608bf21d01"].into(),
                    // authority #3 controller
                    hex!["46cfb03490de202950ea2433f0130730a3f84a4646acb6b10ff6510685457f40"].into(),
                    // authority #3 aura
                    hex!["b8212af17ba93d9175748469afa0a74357712ff4571a36d347df58cf3821cd3d"].into(),
                    // authority #4 stash
                    hex!["fa9089b3bcbad69451a162e1454a9e0aa9efc7bcdf9466f0a4bb762b4ed4755c"].into(),
                    // authority #4 controller
                    hex!["123c907b49233a2ccb6a4d92a1266b3e2feccc10e880e8659368a6338842ba7f"].into(),
                    // authority #4 aura
                    hex!["10a3d6854dc35e4b3fd77af4beda98f79dbe9edf5c29c14c8d57bec4bd733c0f"].into(),
                ],
                // Parachain ID
                2000.into(),
                // Enable println
                true,
            )
        },
        // Bootnodes
        vec![],
        // Telemetry Endpoints
        Some(
            TelemetryEndpoints::new(vec![(POLKADOT_STAGING_TELEMETRY_URL.to_string(), 0)])
                .expect("Polkadot telemetry url is valid; qed"),
        ),
        // Protocol ID
        Some(KUSAMA_TANGANIKA_PROTOCOL_ID),
        // Fork ID
        None,
        // Properties
        Some(properties),
        // Extensions
        Extensions {
            relay_chain: "kusama".into(),
            para_id: 2000,
        },
    )
}

const INITIAL_ENDOWMENT: u128 = 10_000_000_000_000_000_000_u128; // 10 DHX
const INITIAL_DHX_DAO_TREASURY_UNLOCKED_RESERVES_BALANCE: u128 = 30_000_000_000_000_000_000_000_000_u128; // 30M DHX

fn get_balances(endowed_accounts: Vec<AccountId>) -> Vec<(AccountId32, Balance)> {
    let mut endowed_accounts_with_balances: Vec<(AccountId, Balance)> = vec![];
    for x in endowed_accounts {
        if x == dhx_unlocked_reserves_account() {
            endowed_accounts_with_balances.push((x, INITIAL_DHX_DAO_TREASURY_UNLOCKED_RESERVES_BALANCE));
        } else {
            endowed_accounts_with_balances.push((x, INITIAL_ENDOWMENT));
        }
    }
    let allocation = get_allocation(endowed_accounts_with_balances.clone()).unwrap();
    return allocation;
}

fn spreehafen_testnet_genesis(
    invulnerables: Vec<(AccountId, AuraId)>,
    root_key: AccountId,
    endowed_accounts: Vec<AccountId>,
    id: ParaId,
    _enable_println: bool,
) -> GenesisConfig {
<<<<<<< HEAD
    let num_endowed_accounts = endowed_accounts.len();
=======
>>>>>>> 4b660c1d
    let hardspoon_balances = get_balances(endowed_accounts.clone());

    GenesisConfig {
        system: datahighway_parachain_runtime::SystemConfig {
            code: datahighway_parachain_runtime::WASM_BINARY.expect("WASM binary was not build, please build it!").to_vec(),
        },
        balances: BalancesConfig {
            balances: hardspoon_balances
                .iter()
                .cloned()
                .map(|x| (x.0.clone(), x.1.clone()))
                .collect(),
        },
        indices: IndicesConfig {
            indices: endowed_accounts.iter().enumerate().map(|(index, x)| (index as u32, (*x).clone())).collect(),
        },
        treasury: TreasuryConfig::default(),
        sudo: SudoConfig {
            key: Some(root_key.clone()),
        },
        parachain_info: datahighway_parachain_runtime::ParachainInfoConfig {
            parachain_id: id,
        },
        collator_selection: CollatorSelectionConfig {
            invulnerables: invulnerables.iter().cloned().map(|(acc, _)| acc).collect(),
            candidacy_bond: EXISTENTIAL_DEPOSIT * 16,
            ..Default::default()
        },
        session: SessionConfig {
            keys: invulnerables
                .into_iter()
                .map(|(acc, aura)| {
                    (
                        acc.clone(),                    // account id
                        acc,                            // validator id
                        datahighway_session_keys(aura), // session keys
                    )
                })
                .collect(),
        },
        democracy: DemocracyConfig::default(),
        elections: ElectionsConfig {
            members: endowed_accounts
                .iter()
                .take((num_endowed_accounts + 1) / 2)
                .cloned()
                .map(|member| (member, INITIAL_ENDOWMENT))
                .collect(),
        },
        // https://github.com/paritytech/substrate/commit/d6ac9f551b71d9c7b69afcebfc68ace310ef74ee
        // collective_Instance1
        council: CouncilConfig::default(),
        // collective_Instance2
        technical_committee: TechnicalCommitteeConfig::default(),
        // no need to pass anything to aura, in fact it will panic if we do. Session will take care
        // of this.
        aura: Default::default(),
        // pallet_membership_Instance1
        technical_membership: TechnicalMembershipConfig {
            members: vec![root_key.clone()],
            phantom: Default::default(),
        },
        transaction_payment: TransactionPaymentConfig::default(),
        aura_ext: Default::default(),
        parachain_system: Default::default(),
		polkadot_xcm: datahighway_parachain_runtime::PolkadotXcmConfig {
			safe_xcm_version: Some(SAFE_XCM_VERSION),
		},
    }
}

fn testnet_genesis(
    invulnerables: Vec<(AccountId, AuraId)>,
    root_key: AccountId,
    endowed_accounts: Vec<AccountId>,
    id: ParaId,
    _enable_println: bool,
) -> GenesisConfig {
<<<<<<< HEAD
    let num_endowed_accounts = endowed_accounts.len();
=======
>>>>>>> 4b660c1d
    let hardspoon_balances = get_balances(endowed_accounts.clone());

    GenesisConfig {
        system: datahighway_parachain_runtime::SystemConfig {
            code: datahighway_parachain_runtime::WASM_BINARY.expect("WASM binary was not build, please build it!").to_vec(),
        },
        balances: BalancesConfig {
            balances: hardspoon_balances
                .iter()
                .cloned()
                .map(|x| (x.0.clone(), x.1.clone()))
                .collect(),
        },
        indices: IndicesConfig {
            indices: endowed_accounts.iter().enumerate().map(|(index, x)| (index as u32, (*x).clone())).collect(),
        },
        treasury: TreasuryConfig::default(),
        sudo: SudoConfig {
            key: Some(root_key.clone()),
        },
        parachain_info: datahighway_parachain_runtime::ParachainInfoConfig {
            parachain_id: id,
        },
        collator_selection: CollatorSelectionConfig {
            invulnerables: invulnerables.iter().cloned().map(|(acc, _)| acc).collect(),
            candidacy_bond: EXISTENTIAL_DEPOSIT * 16,
            ..Default::default()
        },
        session: SessionConfig {
            keys: invulnerables
                .into_iter()
                .map(|(acc, aura)| {
                    (
                        acc.clone(),                    // account id
                        acc,                            // validator id
                        datahighway_session_keys(aura), // session keys
                    )
                })
                .collect(),
        },
        democracy: DemocracyConfig::default(),
        elections: ElectionsConfig {
            members: endowed_accounts
                .iter()
                .take((num_endowed_accounts + 1) / 2)
                .cloned()
                .map(|member| (member, INITIAL_ENDOWMENT))
                .collect(),
        },
        // https://github.com/paritytech/substrate/commit/d6ac9f551b71d9c7b69afcebfc68ace310ef74ee
        // collective_Instance1
        council: CouncilConfig::default(),
        // collective_Instance2
        technical_committee: TechnicalCommitteeConfig::default(),
        // no need to pass anything to aura, in fact it will panic if we do. Session will take care
        // of this.
        aura: Default::default(),
        // pallet_membership_Instance1
        technical_membership: TechnicalMembershipConfig {
            members: vec![root_key.clone()],
            phantom: Default::default(),
        },
        transaction_payment: TransactionPaymentConfig::default(),
        aura_ext: Default::default(),
        parachain_system: Default::default(),
		polkadot_xcm: datahighway_parachain_runtime::PolkadotXcmConfig {
			safe_xcm_version: Some(SAFE_XCM_VERSION),
		},
    }
}

fn dev_genesis(
    invulnerables: Vec<(AccountId, AuraId)>,
    root_key: AccountId,
    endowed_accounts: Vec<AccountId>,
    id: ParaId,
    _enable_println: bool,
) -> datahighway_parachain_runtime::GenesisConfig {
<<<<<<< HEAD
    let num_endowed_accounts = endowed_accounts.len();
=======
>>>>>>> 4b660c1d
    let hardspoon_balances = get_balances(endowed_accounts.clone());

    datahighway_parachain_runtime::GenesisConfig {
        system: datahighway_parachain_runtime::SystemConfig {
            code: datahighway_parachain_runtime::WASM_BINARY.expect("WASM binary was not build, please build it!").to_vec(),
        },
        balances: BalancesConfig {
            balances: hardspoon_balances
                .iter()
                .cloned()
                .map(|x| (x.0.clone(), x.1.clone()))
                .collect(),
        },
        indices: IndicesConfig {
            indices: endowed_accounts.iter().enumerate().map(|(index, x)| (index as u32, (*x).clone())).collect(),
        },
        treasury: TreasuryConfig::default(),
        sudo: SudoConfig {
            key: Some(root_key.clone()),
        },
        parachain_info: datahighway_parachain_runtime::ParachainInfoConfig {
            parachain_id: id,
        },
        collator_selection: CollatorSelectionConfig {
            invulnerables: invulnerables.iter().cloned().map(|(acc, _)| acc).collect(),
            candidacy_bond: EXISTENTIAL_DEPOSIT * 16,
            ..Default::default()
        },
        session: SessionConfig {
            keys: invulnerables
                .into_iter()
                .map(|(acc, aura)| {
                    (
                        acc.clone(),                    // account id
                        acc,                            // validator id
                        datahighway_session_keys(aura), // session keys
                    )
                })
                .collect(),
        },
        democracy: DemocracyConfig::default(),
        elections: ElectionsConfig {
            members: endowed_accounts
                .iter()
                .take((num_endowed_accounts + 1) / 2)
                .cloned()
                .map(|member| (member, INITIAL_ENDOWMENT))
                .collect(),
        },
        // https://github.com/paritytech/substrate/commit/d6ac9f551b71d9c7b69afcebfc68ace310ef74ee
        // collective_Instance1
        council: CouncilConfig::default(),
        // collective_Instance2
        technical_committee: TechnicalCommitteeConfig::default(),
        // no need to pass anything to aura, in fact it will panic if we do. Session will take care
        // of this.
        aura: Default::default(),
        // pallet_membership_Instance1
        technical_membership: TechnicalMembershipConfig {
            members: vec![root_key.clone()],
            phantom: Default::default(),
        },
        transaction_payment: TransactionPaymentConfig::default(),
        aura_ext: Default::default(),
        parachain_system: Default::default(),
		polkadot_xcm: datahighway_parachain_runtime::PolkadotXcmConfig {
			safe_xcm_version: Some(SAFE_XCM_VERSION),
		},
    }
}

fn baikal_testnet_genesis(
    invulnerables: Vec<(AccountId, AuraId)>,
    root_key: AccountId,
    endowed_accounts: Vec<AccountId>,
    id: ParaId,
    _enable_println: bool,
) -> GenesisConfig {
    let num_endowed_accounts = endowed_accounts.len();

    GenesisConfig {
        system: datahighway_parachain_runtime::SystemConfig {
            code: datahighway_parachain_runtime::WASM_BINARY.expect("WASM binary was not build, please build it!").to_vec(),
        },
        balances: BalancesConfig {
            balances: endowed_accounts
                .iter()
                .cloned()
                .map(|x| {
                    // Insert Public key (hex) of the account without the 0x prefix below
                    if x == dhx_unlocked_reserves_account() {
                        // If we use println, then the top of the chain specification file that gets
                        // generated contains the println, and then we have to remove the println from
                        // the top of that file to generate the "raw" chain definition
                        // println!("endowed_account treasury {:?}", x.clone());
                        return (x, INITIAL_DHX_DAO_TREASURY_UNLOCKED_RESERVES_BALANCE);
                    } else {
                        // println!("endowed_account {:?}", x.clone());
                        return (x, INITIAL_ENDOWMENT);
                    }
                })
                .collect(),
        },
        indices: IndicesConfig {
            indices: endowed_accounts.iter().enumerate().map(|(index, x)| (index as u32, (*x).clone())).collect(),
        },
        treasury: TreasuryConfig::default(),
        sudo: SudoConfig {
            key: Some(root_key.clone()),
        },
        parachain_info: datahighway_parachain_runtime::ParachainInfoConfig {
            parachain_id: id,
        },
        collator_selection: CollatorSelectionConfig {
            invulnerables: invulnerables.iter().cloned().map(|(acc, _)| acc).collect(),
            candidacy_bond: EXISTENTIAL_DEPOSIT * 16,
            ..Default::default()
        },
        session: SessionConfig {
            keys: invulnerables
                .into_iter()
                .map(|(acc, aura)| {
                    (
                        acc.clone(),                    // account id
                        acc,                            // validator id
                        datahighway_session_keys(aura), // session keys
                    )
                })
                .collect(),
        },
        democracy: DemocracyConfig::default(),
        elections: ElectionsConfig {
            members: endowed_accounts
                .iter()
                .take((num_endowed_accounts + 1) / 2)
                .cloned()
                .map(|member| (member, INITIAL_ENDOWMENT))
                .collect(),
        },
        // https://github.com/paritytech/substrate/commit/d6ac9f551b71d9c7b69afcebfc68ace310ef74ee
        // collective_Instance1
        council: CouncilConfig::default(),
        // collective_Instance2
        technical_committee: TechnicalCommitteeConfig::default(),
        // no need to pass anything to aura, in fact it will panic if we do. Session will take care
        // of this.
        aura: Default::default(),
        // pallet_membership_Instance1
        technical_membership: TechnicalMembershipConfig {
            members: vec![root_key.clone()],
            phantom: Default::default(),
        },
        transaction_payment: TransactionPaymentConfig::default(),
        aura_ext: Default::default(),
        parachain_system: Default::default(),
		polkadot_xcm: datahighway_parachain_runtime::PolkadotXcmConfig {
			safe_xcm_version: Some(SAFE_XCM_VERSION),
		},
    }
}

fn tanganika_testnet_genesis(
    invulnerables: Vec<(AccountId, AuraId)>,
    root_key: AccountId,
    endowed_accounts: Vec<AccountId>,
    id: ParaId,
    _enable_println: bool,
) -> GenesisConfig {
<<<<<<< HEAD
    let num_endowed_accounts = endowed_accounts.len();
=======
>>>>>>> 4b660c1d
    let hardspoon_balances = get_balances(endowed_accounts.clone());

    GenesisConfig {
        system: datahighway_parachain_runtime::SystemConfig {
            code: datahighway_parachain_runtime::WASM_BINARY.expect("WASM binary was not build, please build it!").to_vec(),
        },
        balances: BalancesConfig {
            balances: hardspoon_balances
                .iter()
                .cloned()
                .map(|x| (x.0.clone(), x.1.clone()))
                .collect(),
        },
        indices: IndicesConfig {
            indices: endowed_accounts.iter().enumerate().map(|(index, x)| (index as u32, (*x).clone())).collect(),
        },
        treasury: TreasuryConfig::default(),
        sudo: SudoConfig {
            key: Some(root_key.clone()),
        },
        parachain_info: datahighway_parachain_runtime::ParachainInfoConfig {
            parachain_id: id,
        },
        collator_selection: CollatorSelectionConfig {
            invulnerables: invulnerables.iter().cloned().map(|(acc, _)| acc).collect(),
            candidacy_bond: EXISTENTIAL_DEPOSIT * 16,
            ..Default::default()
        },
        session: SessionConfig {
            keys: invulnerables
                .into_iter()
                .map(|(acc, aura)| {
                    (
                        acc.clone(),                    // account id
                        acc,                            // validator id
                        datahighway_session_keys(aura), // session keys
                    )
                })
                .collect(),
        },
        democracy: DemocracyConfig::default(),
        elections: ElectionsConfig {
            members: endowed_accounts
                .iter()
                .take((num_endowed_accounts + 1) / 2)
                .cloned()
                .map(|member| (member, INITIAL_ENDOWMENT))
                .collect(),
        },
        // https://github.com/paritytech/substrate/commit/d6ac9f551b71d9c7b69afcebfc68ace310ef74ee
        // collective_Instance1
        council: CouncilConfig::default(),
        // collective_Instance2
        technical_committee: TechnicalCommitteeConfig::default(),
        // no need to pass anything to aura, in fact it will panic if we do. Session will take care
        // of this.
        aura: Default::default(),
        // pallet_membership_Instance1
        technical_membership: TechnicalMembershipConfig {
            members: vec![root_key.clone()],
            phantom: Default::default(),
        },
        transaction_payment: TransactionPaymentConfig::default(),
        aura_ext: Default::default(),
        parachain_system: Default::default(),
		polkadot_xcm: datahighway_parachain_runtime::PolkadotXcmConfig {
			safe_xcm_version: Some(SAFE_XCM_VERSION),
		},
    }
}<|MERGE_RESOLUTION|>--- conflicted
+++ resolved
@@ -38,11 +38,6 @@
 use hex_literal::{
     hex, // for parsing string literal at compile time use hex!("...");
 };
-<<<<<<< HEAD
-// use sp_authority_discovery::AuthorityId as AuthorityDiscoveryId;
-// use pallet_im_online::sr25519::AuthorityId as ImOnlineId;
-=======
->>>>>>> 4b660c1d
 use sc_chain_spec::{
     ChainSpecExtension,
     ChainSpecGroup,
@@ -92,10 +87,6 @@
 
 // Note this is the URL for the telemetry server
 const POLKADOT_STAGING_TELEMETRY_URL: &str = "wss://telemetry.polkadot.io/submit/";
-<<<<<<< HEAD
-
-=======
->>>>>>> 4b660c1d
 /// The default XCM version to set in genesis config.
 const SAFE_XCM_VERSION: u32 = xcm::prelude::XCM_VERSION;
 
@@ -1192,10 +1183,7 @@
     id: ParaId,
     _enable_println: bool,
 ) -> GenesisConfig {
-<<<<<<< HEAD
     let num_endowed_accounts = endowed_accounts.len();
-=======
->>>>>>> 4b660c1d
     let hardspoon_balances = get_balances(endowed_accounts.clone());
 
     GenesisConfig {
@@ -1274,10 +1262,7 @@
     id: ParaId,
     _enable_println: bool,
 ) -> GenesisConfig {
-<<<<<<< HEAD
     let num_endowed_accounts = endowed_accounts.len();
-=======
->>>>>>> 4b660c1d
     let hardspoon_balances = get_balances(endowed_accounts.clone());
 
     GenesisConfig {
@@ -1356,10 +1341,7 @@
     id: ParaId,
     _enable_println: bool,
 ) -> datahighway_parachain_runtime::GenesisConfig {
-<<<<<<< HEAD
     let num_endowed_accounts = endowed_accounts.len();
-=======
->>>>>>> 4b660c1d
     let hardspoon_balances = get_balances(endowed_accounts.clone());
 
     datahighway_parachain_runtime::GenesisConfig {
@@ -1528,10 +1510,7 @@
     id: ParaId,
     _enable_println: bool,
 ) -> GenesisConfig {
-<<<<<<< HEAD
     let num_endowed_accounts = endowed_accounts.len();
-=======
->>>>>>> 4b660c1d
     let hardspoon_balances = get_balances(endowed_accounts.clone());
 
     GenesisConfig {
