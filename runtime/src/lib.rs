//! The DataHighway runtime. This can be compiled with `#[no_std]`, ready for Wasm.

// Ignore clippy error error: this public function dereferences a raw pointer but is not marked `unsafe`
#![cfg_attr(feature = "cargo-clippy", allow(clippy::not_unsafe_ptr_arg_deref))]
#![cfg_attr(not(feature = "std"), no_std)]
// `construct_runtime!` does a lot of recursion and requires us to increase the limit to 256.
#![recursion_limit = "256"]

// Make the WASM binary available.
#[cfg(feature = "std")]
include!(concat!(env!("OUT_DIR"), "/wasm_binary.rs"));

mod constants;
mod types;

use pallet_grandpa::{
    fg_primitives,
    AuthorityList as GrandpaAuthorityList,
};
use sp_api::impl_runtime_apis;
use sp_core::{
    u32_trait::{
        _1,
        _2,
        _3,
        _4,
    },
    OpaqueMetadata,
};
use sp_runtime::{
    create_runtime_str,
    curve::PiecewiseLinear,
    generic,
    impl_opaque_keys,
    traits::{
        BlakeTwo256,
        Block as BlockT,
        Convert,
        ConvertInto,
        OpaqueKeys,
        StaticLookup,
    },
    transaction_validity::TransactionValidity,
    ApplyExtrinsicResult,
};
use sp_std::prelude::*; // Imports Vec
#[cfg(feature = "std")]
use sp_version::NativeVersion;
use sp_version::RuntimeVersion;
// use std::str::FromStr;

// A few exports that help ease life for downstream crates.
pub use frame_support::{
    construct_runtime,
    parameter_types,
    traits::{
        Contains,
        Randomness,
    },
    weights::Weight,
    StorageValue,
};
pub use module_primitives::Balance;
pub use pallet_balances::Call as BalancesCall; // TODO: remove?
pub use pallet_staking::StakerStatus;
pub use pallet_timestamp::Call as TimestampCall;
#[cfg(any(feature = "std", test))]
pub use sp_runtime::BuildStorage;
pub use sp_runtime::{
    Perbill,
    Percent,
    Permill,
}; // TODO: remove?

// TODO: Balance type of u128 was replaced with Amount type of i128

/// Opaque types. These are used by the CLI to instantiate machinery that don't need to know
/// the specifics of the runtime. They can then be made to be agnostic over specific formats
/// of data like extrinsics, allowing for them to continue syncing the network through upgrades
/// to even the core datastructures.
pub mod opaque {
    use super::*;

    pub use sp_runtime::OpaqueExtrinsic as UncheckedExtrinsic;

    /// Opaque block header type.
    pub type Header = generic::Header<BlockNumber, BlakeTwo256>;
    /// Opaque block type.
    pub type Block = generic::Block<Header, UncheckedExtrinsic>;
    /// Opaque block identifier type.
    pub type BlockId = generic::BlockId<Block>;

    impl_opaque_keys! {
        pub struct SessionKeys {
            pub babe: Babe,
            pub grandpa: Grandpa,
        }
    }
}

pub use constants::time::*;
pub use types::*;

/// This runtime version.
pub const VERSION: RuntimeVersion = RuntimeVersion {
<<<<<<< HEAD
    // TODO: rename to datahighway-chain, and elsewhere?
    spec_name: create_runtime_str!("datahighway"),
    impl_name: create_runtime_str!("datahighway"),
    authoring_version: 1,
    spec_version: 3,
=======
    spec_name: create_runtime_str!("datahighway"),
    impl_name: create_runtime_str!("datahighway"),
    authoring_version: 3,
    spec_version: 1,
>>>>>>> ec83f8a5
    impl_version: 1,
    apis: RUNTIME_API_VERSIONS,
};

// FIXME - how to use this enum from std? (including importing `use std::str::FromStr;`)

// /// Mining Speed Boost Token Types
// #[derive(Debug, Clone, PartialEq)]
// pub enum MiningSpeedBoostConfigurationTokenMiningTokenTypes {
// 	MXC,
// 	IOTA,
// 	DOT
// }

// impl FromStr for MiningSpeedBoostConfigurationTokenMiningTokenTypes {
// 	type Err = String;
// 	fn from_str(mining_speed_boosts_configuration_token_mining_token_type: &str) -> Result<Self, Self::Err> {
// 		match mining_speed_boosts_configuration_hardware_mining_hardware_type {
// 			"MXC" => Ok(MiningSpeedBoostConfigurationTokenMiningTokenTypes::MXC),
// 			"IOTA" => Ok(MiningSpeedBoostConfigurationTokenMiningTokenTypes::IOTA),
// 			"DOT" => Ok(MiningSpeedBoostConfigurationTokenMiningTokenTypes::DOT),
// 			_ => Err(format!("Invalid mining_speed_boosts_configuration_token_mining_token_type: {}",
// mining_speed_boosts_configuration_token_mining_token_type)), 		}
// 	}
// }

// /// Mining Speed Boost Hardware Types
// #[derive(Debug, Clone, PartialEq)]
// pub enum MiningSpeedBoostConfigurationHardwareMiningHardwareTypes {
// 	EndDevice,
// 	Gateway,
// 	Supernode,
// 	Collator
// }

// impl FromStr for MiningSpeedBoostConfigurationHardwareMiningHardwareTypes {
// 	type Err = String;
// 	fn from_str(mining_speed_boosts_configuration_hardware_mining_hardware_type: &str) -> Result<Self, Self::Err> {
// 		match mining_speed_boosts_configuration_hardware_mining_hardware_type {
// 			"EndDevice" => Ok(MiningSpeedBoostConfigurationHardwareMiningHardwareTypes::EndDevice),
// 			"Gateway" => Ok(MiningSpeedBoostConfigurationHardwareMiningHardwareTypes::Gateway),
// 			"Supernode" => Ok(MiningSpeedBoostConfigurationHardwareMiningHardwareTypes::Supernode),
// 			"Collator" => Ok(MiningSpeedBoostConfigurationHardwareMiningHardwareTypes::Collator),
// 			_ => Err(format!("Invalid mining_speed_boosts_configuration_hardware_mining_hardware_type: {}",
// mining_speed_boosts_configuration_hardware_mining_hardware_type)), 		}
// 	}
// }

/// The version infromation used to identify this runtime when compiled natively.
#[cfg(feature = "std")]
pub fn native_version() -> NativeVersion {
    NativeVersion {
        runtime_version: VERSION,
        can_author_with: Default::default(),
    }
}

parameter_types! {
    pub const BlockHashCount: BlockNumber = 250;
    pub const MaximumBlockWeight: Weight = 1_000_000;
    pub const AvailableBlockRatio: Perbill = Perbill::from_percent(75);
    pub const MaximumBlockLength: u32 = 5 * 1024 * 1024;
    pub const Version: RuntimeVersion = VERSION;
}

impl system::Trait for Runtime {
    /// The data to be stored in an account.
    type AccountData = pallet_balances::AccountData<Balance>;
    /// The identifier used to distinguish between accounts.
    type AccountId = AccountId;
    /// Portion of the block weight that is available to all normal transactions.
    type AvailableBlockRatio = AvailableBlockRatio;
    /// Maximum number of block number to block hash mappings to keep (oldest pruned first).
    type BlockHashCount = BlockHashCount;
    /// The index type for blocks.
    type BlockNumber = BlockNumber;
    /// The aggregated dispatch type that is available for extrinsics.
    type Call = Call;
    /// The ubiquitous event type.
    type Event = Event;
    /// The type for hashing blocks and tries.
    type Hash = Hash;
    /// The hashing algorithm used.
    type Hashing = BlakeTwo256;
    /// The header type.
    type Header = generic::Header<BlockNumber, BlakeTwo256>;
    /// The index type for storing how many extrinsics an account has signed.
    type Index = Index;
    /// The lookup mechanism to get account ID from whatever is passed in dispatchers.
    type Lookup = Indices;
    /// Maximum size of all encoded transactions (in bytes) that are allowed in one block.
    type MaximumBlockLength = MaximumBlockLength;
    /// Maximum weight of each block.
    type MaximumBlockWeight = MaximumBlockWeight;
    /// Converts a module to the index of the module in `construct_runtime!`.
    ///
    /// This type is being generated by `construct_runtime!`.
    type ModuleToIndex = ModuleToIndex;
    /// What to do if an account is fully reaped from the system.
    type OnKilledAccount = Balances;
    /// What to do if a new account is created.
    type OnNewAccount = ();
    /// The ubiquitous origin type.
    type Origin = Origin;
    /// Version of the runtime.
    type Version = Version;
}

parameter_types! {
    pub const EpochDuration: u64 = EPOCH_DURATION_IN_SLOTS;
    pub const ExpectedBlockTime: Moment = MILLISECS_PER_BLOCK;
}

impl pallet_babe::Trait for Runtime {
    type EpochChangeTrigger = pallet_babe::ExternalTrigger;
    type EpochDuration = EpochDuration;
    type ExpectedBlockTime = ExpectedBlockTime;
}

impl pallet_grandpa::Trait for Runtime {
    type Event = Event;
}

parameter_types! {
    /// How much an index costs.
    pub const IndexDeposit: u128 = 100;
}

impl pallet_indices::Trait for Runtime {
    /// The type for recording indexing into the account enumeration. If this ever overflows, there
    /// will be problems!
    type AccountIndex = AccountIndex;
    /// The currency type.
    type Currency = Balances;
    /// How much an index costs.
    type Deposit = IndexDeposit;
    /// The ubiquitous event type.
    type Event = Event;
}
parameter_types! {
    pub const MinimumPeriod: u64 = SLOT_DURATION / 2;
}

impl pallet_timestamp::Trait for Runtime {
    type MinimumPeriod = MinimumPeriod;
    /// A timestamp: milliseconds since the unix epoch.
    type Moment = u64;
    type OnTimestampSet = Babe;
}

parameter_types! {
    pub const ExistentialDeposit: u128 = 500;
}

impl pallet_balances::Trait for Runtime {
    type AccountStore = System;
    /// The type for recording an account's balance.
    type Balance = Balance;
    type DustRemoval = ();
    /// The ubiquitous event type.
    type Event = Event;
    type ExistentialDeposit = ExistentialDeposit;
}

parameter_types! {
    pub const TransactionBaseFee: Balance = 0;
    pub const TransactionByteFee: Balance = 1;
}

impl pallet_transaction_payment::Trait for Runtime {
    type Currency = pallet_balances::Module<Runtime>;
    type FeeMultiplierUpdate = ();
    type OnTransactionPayment = ();
    type TransactionBaseFee = TransactionBaseFee;
    type TransactionByteFee = TransactionByteFee;
    type WeightToFee = ConvertInto;
}

impl pallet_sudo::Trait for Runtime {
    type Call = Call;
    type Event = Event;
}

type GeneralCouncilInstance = pallet_collective::Instance1;
impl pallet_collective::Trait<GeneralCouncilInstance> for Runtime {
    type Event = Event;
    type Origin = Origin;
    type Proposal = Call;
}

type GeneralCouncilMembershipInstance = pallet_membership::Instance1;
impl pallet_membership::Trait<GeneralCouncilMembershipInstance> for Runtime {
    type AddOrigin = pallet_collective::EnsureProportionMoreThan<_3, _4, AccountId, GeneralCouncilInstance>;
    type Event = Event;
    type MembershipChanged = GeneralCouncil;
    type MembershipInitialized = GeneralCouncil;
    type RemoveOrigin = pallet_collective::EnsureProportionMoreThan<_3, _4, AccountId, GeneralCouncilInstance>;
    type ResetOrigin = pallet_collective::EnsureProportionMoreThan<_3, _4, AccountId, GeneralCouncilInstance>;
    type SwapOrigin = pallet_collective::EnsureProportionMoreThan<_3, _4, AccountId, GeneralCouncilInstance>;
}

pub struct GeneralCouncilProvider;
impl Contains<AccountId> for GeneralCouncilProvider {
    fn contains(who: &AccountId) -> bool {
        GeneralCouncil::is_member(who)
    }

    fn sorted_members() -> Vec<AccountId> {
        GeneralCouncil::members()
    }
}

parameter_types! {
    pub const ProposalBond: Permill = Permill::from_percent(5);
    pub const ProposalBondMinimum: Balance = 1_000_000_000_000_000_000;
    pub const SpendPeriod: BlockNumber = 1 * DAYS;
    pub const Burn: Permill = Permill::from_percent(0);
    pub const TipCountdown: BlockNumber = 1 * DAYS;
    pub const TipFindersFee: Percent = Percent::from_percent(20);
    pub const TipReportDepositBase: Balance = 1_000_000_000_000_000_000;
    pub const TipReportDepositPerByte: Balance = 1_000_000_000_000_000;
}

impl pallet_treasury::Trait for Runtime {
    type ApproveOrigin = pallet_collective::EnsureMembers<_4, AccountId, GeneralCouncilInstance>;
    type Burn = Burn;
    type Currency = Balances;
    type Event = Event;
    type ProposalBond = ProposalBond;
    type ProposalBondMinimum = ProposalBondMinimum;
    type ProposalRejection = ();
    type RejectOrigin = pallet_collective::EnsureMembers<_2, AccountId, GeneralCouncilInstance>;
    type SpendPeriod = SpendPeriod;
    type TipCountdown = TipCountdown;
    type TipFindersFee = TipFindersFee;
    type TipReportDepositBase = TipReportDepositBase;
    type TipReportDepositPerByte = TipReportDepositPerByte;
    type Tippers = GeneralCouncilProvider;
}

parameter_types! {
    pub const DisabledValidatorsThreshold: Perbill = Perbill::from_percent(17);
}

impl pallet_session::Trait for Runtime {
    type DisabledValidatorsThreshold = DisabledValidatorsThreshold;
    type Event = Event;
    type Keys = opaque::SessionKeys;
    type SessionHandler = <opaque::SessionKeys as OpaqueKeys>::KeyTypeIdProviders;
    type SessionManager = Staking;
    type ShouldEndSession = Babe;
    type ValidatorId = <Self as system::Trait>::AccountId;
    type ValidatorIdOf = pallet_staking::StashOf<Self>;
}

impl pallet_session::historical::Trait for Runtime {
    type FullIdentification = pallet_staking::Exposure<AccountId, Balance>;
    type FullIdentificationOf = pallet_staking::ExposureOf<Runtime>;
}

pallet_staking_reward_curve::build! {
    const REWARD_CURVE: PiecewiseLinear<'static> = curve!(
        min_inflation: 0_025_000,
        max_inflation: 0_100_000,
        ideal_stake: 0_500_000,
        falloff: 0_050_000,
        max_piece_count: 40,
        test_precision: 0_005_000,
    );
}

/// Struct that handles the conversion of Balance -> `u64`. This is used for staking's election
/// calculation.
pub struct CurrencyToVoteHandler;

impl CurrencyToVoteHandler {
    fn factor() -> Balance {
        (Balances::total_issuance() / u64::max_value() as Balance).max(1)
    }
}

impl Convert<Balance, u64> for CurrencyToVoteHandler {
    fn convert(x: Balance) -> u64 {
        (x / Self::factor()) as u64
    }
}

impl Convert<u128, Balance> for CurrencyToVoteHandler {
    fn convert(x: u128) -> Balance {
        x * Self::factor()
    }
}

parameter_types! {
    pub const SessionsPerEra: sp_staking::SessionIndex = 6;
    pub const BondingDuration: pallet_staking::EraIndex = 24 * 28;
    pub const SlashDeferDuration: pallet_staking::EraIndex = 24 * 7; // 1/4 the bonding duration.
    pub const RewardCurve: &'static PiecewiseLinear<'static> = &REWARD_CURVE;
}

impl pallet_staking::Trait for Runtime {
    type BondingDuration = BondingDuration;
    type Currency = Balances;
    type CurrencyToVote = CurrencyToVoteHandler;
    type Event = Event;
    // send the slashed funds to the pallet treasury.
    type Reward = ();
    type RewardCurve = RewardCurve;
    type RewardRemainder = PalletTreasury;
    type SessionInterface = Self;
    // rewards are minted from the void
    type SessionsPerEra = SessionsPerEra;
    type Slash = PalletTreasury;
    /// A super-majority of the council can cancel the slash.
    type SlashCancelOrigin = pallet_collective::EnsureProportionAtLeast<_3, _4, AccountId, GeneralCouncilInstance>;
    type SlashDeferDuration = SlashDeferDuration;
    type Time = Timestamp;
}

impl roaming_operators::Trait for Runtime {
    type Currency = Balances;
    type Event = Event;
    type Randomness = RandomnessCollectiveFlip;
    type RoamingOperatorIndex = u64;
}

impl roaming_networks::Trait for Runtime {
    type Event = Event;
    type RoamingNetworkIndex = u64;
}

impl roaming_organizations::Trait for Runtime {
    type Event = Event;
    type RoamingOrganizationIndex = u64;
}

impl roaming_network_servers::Trait for Runtime {
    type Event = Event;
    type RoamingNetworkServerIndex = u64;
}

impl roaming_devices::Trait for Runtime {
    type Event = Event;
    type RoamingDeviceIndex = u64;
}

impl roaming_routing_profiles::Trait for Runtime {
    type Event = Event;
    // https://polkadot.js.org/api/types/#primitive-types
    type RoamingRoutingProfileAppServer = Vec<u8>;
    type RoamingRoutingProfileIndex = u64;
}

impl roaming_service_profiles::Trait for Runtime {
    type Event = Event;
    type RoamingServiceProfileDownlinkRate = u32;
    type RoamingServiceProfileIndex = u64;
    type RoamingServiceProfileUplinkRate = u32;
}

impl roaming_accounting_policies::Trait for Runtime {
    type Event = Event;
    type RoamingAccountingPolicyDownlinkFeeFactor = u32;
    type RoamingAccountingPolicyIndex = u64;
    type RoamingAccountingPolicyType = Vec<u8>;
    type RoamingAccountingPolicyUplinkFeeFactor = u32;
}

impl roaming_agreement_policies::Trait for Runtime {
    type Event = Event;
    type RoamingAgreementPolicyActivationType = Vec<u8>;
    type RoamingAgreementPolicyExpiry = u64;
    type RoamingAgreementPolicyIndex = u64; // <pallet_timestamp::Module<Runtime> as Trait>::Moment` timestamp::Module<Runtime>::Moment;
}

impl roaming_network_profiles::Trait for Runtime {
    type Event = Event;
    type RoamingNetworkProfileIndex = u64;
}

impl roaming_device_profiles::Trait for Runtime {
    type Event = Event;
    type RoamingDeviceProfileDevAddr = Vec<u8>;
    type RoamingDeviceProfileDevEUI = Vec<u8>;
    type RoamingDeviceProfileIndex = u64;
    type RoamingDeviceProfileJoinEUI = Vec<u8>;
    type RoamingDeviceProfileVendorID = Vec<u8>;
}

impl roaming_sessions::Trait for Runtime {
    type Event = Event;
    type RoamingSessionIndex = u64;
    type RoamingSessionJoinRequestAcceptAcceptedAt = u64;
    type RoamingSessionJoinRequestAcceptExpiry = u64;
    type RoamingSessionJoinRequestRequestedAt = u64;
}

impl roaming_billing_policies::Trait for Runtime {
    type Event = Event;
    type RoamingBillingPolicyFrequencyInDays = u64;
    type RoamingBillingPolicyIndex = u64;
    type RoamingBillingPolicyNextBillingAt = u64;
}

impl roaming_charging_policies::Trait for Runtime {
    type Event = Event;
    type RoamingChargingPolicyDelayAfterBillingInDays = u64;
    type RoamingChargingPolicyIndex = u64;
    type RoamingChargingPolicyNextChargingAt = u64;
}

impl roaming_packet_bundles::Trait for Runtime {
    type Event = Event;
    type RoamingPacketBundleExternalDataStorageHash = Hash;
    type RoamingPacketBundleIndex = u64;
    type RoamingPacketBundleReceivedAtHome = bool;
    type RoamingPacketBundleReceivedEndedAt = u64;
    type RoamingPacketBundleReceivedPacketsCount = u64;
    type RoamingPacketBundleReceivedPacketsOkCount = u64;
    type RoamingPacketBundleReceivedStartedAt = u64;
}

impl mining_speed_boosts_configuration_token_mining::Trait for Runtime {
    type Event = Event;
    // FIXME - restore when stop temporarily using roaming-operators
    // type Currency = Balances;
    // type Randomness = RandomnessCollectiveFlip;
    type MiningSpeedBoostConfigurationTokenMiningIndex = u64;
    type MiningSpeedBoostConfigurationTokenMiningTokenLockPeriod = u32;
    type MiningSpeedBoostConfigurationTokenMiningTokenLockPeriodEndDate = u64;
    type MiningSpeedBoostConfigurationTokenMiningTokenLockPeriodStartDate = u64;
    // type MiningSpeedBoostConfigurationTokenMiningTokenType = MiningSpeedBoostConfigurationTokenMiningTokenTypes;
    type MiningSpeedBoostConfigurationTokenMiningTokenLockedAmount = u64;
    // Mining Speed Boost Token Mining Config
    // FIXME - how to use this enum from std? (including importing `use std::str::FromStr;`)
    type MiningSpeedBoostConfigurationTokenMiningTokenType = Vec<u8>;
}

impl mining_speed_boosts_configuration_hardware_mining::Trait for Runtime {
    type Event = Event;
    type MiningSpeedBoostConfigurationHardwareMiningHardwareDevEUI = u64;
    // type MiningSpeedBoostConfigurationHardwareMiningHardwareType =
    // MiningSpeedBoostConfigurationHardwareMiningHardwareTypes;
    type MiningSpeedBoostConfigurationHardwareMiningHardwareID = u64;
    type MiningSpeedBoostConfigurationHardwareMiningHardwareLockPeriodEndDate = u64;
    type MiningSpeedBoostConfigurationHardwareMiningHardwareLockPeriodStartDate = u64;
    // Mining Speed Boost Hardware Mining Config
    type MiningSpeedBoostConfigurationHardwareMiningHardwareSecure = bool;
    // FIXME - how to use this enum from std? (including importing `use std::str::FromStr;`)
    type MiningSpeedBoostConfigurationHardwareMiningHardwareType = Vec<u8>;
    // FIXME - restore when stop temporarily using roaming-operators
    // type Currency = Balances;
    // type Randomness = RandomnessCollectiveFlip;
    type MiningSpeedBoostConfigurationHardwareMiningIndex = u64;
}

impl mining_speed_boosts_rates_token_mining::Trait for Runtime {
    type Event = Event;
    type MiningSpeedBoostRatesTokenMiningIndex = u64;
    type MiningSpeedBoostRatesTokenMiningMaxLoyalty = u32;
    // Mining Speed Boost Max Rates
    type MiningSpeedBoostRatesTokenMiningMaxToken = u32;
    type MiningSpeedBoostRatesTokenMiningTokenDOT = u32;
    type MiningSpeedBoostRatesTokenMiningTokenIOTA = u32;
    // Mining Speed Boost Rate
    type MiningSpeedBoostRatesTokenMiningTokenMXC = u32;
}

impl mining_speed_boosts_rates_hardware_mining::Trait for Runtime {
    type Event = Event;
    type MiningSpeedBoostRatesHardwareMiningHardwareInsecure = u32;
    // Mining Speed Boost Rate
    type MiningSpeedBoostRatesHardwareMiningHardwareSecure = u32;
    type MiningSpeedBoostRatesHardwareMiningIndex = u64;
    // Mining Speed Boost Max Rates
    type MiningSpeedBoostRatesHardwareMiningMaxHardware = u32;
}

impl mining_speed_boosts_sampling_token_mining::Trait for Runtime {
    type Event = Event;
    type MiningSpeedBoostSamplingTokenMiningIndex = u64;
    type MiningSpeedBoostSamplingTokenMiningSampleDate = u64;
    type MiningSpeedBoostSamplingTokenMiningSampleTokensLocked = u64;
}

impl mining_speed_boosts_sampling_hardware_mining::Trait for Runtime {
    type Event = Event;
    type MiningSpeedBoostSamplingHardwareMiningIndex = u64;
    type MiningSpeedBoostSamplingHardwareMiningSampleDate = u64;
    type MiningSpeedBoostSamplingHardwareMiningSampleHardwareOnline = u64;
}

impl mining_speed_boosts_eligibility_token_mining::Trait for Runtime {
    type Event = Event;
    type MiningSpeedBoostEligibilityTokenMiningCalculatedEligibility = u64;
    type MiningSpeedBoostEligibilityTokenMiningIndex = u64;
    type MiningSpeedBoostEligibilityTokenMiningTokenLockedPercentage = u32;
    // type MiningSpeedBoostEligibilityTokenMiningDateAudited = u64;
    // type MiningSpeedBoostEligibilityTokenMiningAuditorAccountID = u64;
}

impl mining_speed_boosts_eligibility_hardware_mining::Trait for Runtime {
    type Event = Event;
    type MiningSpeedBoostEligibilityHardwareMiningCalculatedEligibility = u64;
    type MiningSpeedBoostEligibilityHardwareMiningHardwareUptimePercentage = u32;
    type MiningSpeedBoostEligibilityHardwareMiningIndex = u64;
    // type MiningSpeedBoostEligibilityHardwareMiningDateAudited = u64;
    // type MiningSpeedBoostEligibilityHardwareMiningAuditorAccountID = u64;
}

impl mining_speed_boosts_claims_token_mining::Trait for Runtime {
    type Event = Event;
    type MiningSpeedBoostClaimsTokenMiningClaimAmount = u64;
    type MiningSpeedBoostClaimsTokenMiningClaimDateRedeemed = u64;
    type MiningSpeedBoostClaimsTokenMiningIndex = u64;
}

impl mining_speed_boosts_claims_hardware_mining::Trait for Runtime {
    type Event = Event;
    type MiningSpeedBoostClaimsHardwareMiningClaimAmount = u64;
    type MiningSpeedBoostClaimsHardwareMiningClaimDateRedeemed = u64;
    type MiningSpeedBoostClaimsHardwareMiningIndex = u64;
}

construct_runtime!(
    pub enum Runtime where
        Block = Block,
        NodeBlock = opaque::Block,
        UncheckedExtrinsic = UncheckedExtrinsic
    {
        System: system::{Module, Call, Config, Storage, Event<T>},
        Timestamp: pallet_timestamp::{Module, Call, Storage, Inherent},
        Babe: pallet_babe::{Module, Call, Storage, Config, Inherent(Timestamp)},
        Grandpa: pallet_grandpa::{Module, Call, Storage, Config, Event},
        Indices: pallet_indices::{Module, Call, Storage, Event<T>, Config<T>},
        Balances: pallet_balances::{Module, Call, Storage, Config<T>, Event<T>},
        TransactionPayment: pallet_transaction_payment::{Module, Storage},
        Sudo: pallet_sudo::{Module, Call, Config<T>, Storage, Event<T>},
        RandomnessCollectiveFlip: pallet_randomness_collective_flip::{Module, Call, Storage},
        GeneralCouncil: pallet_collective::<Instance1>::{Module, Call, Storage, Origin<T>, Event<T>, Config<T>},
        GeneralCouncilMembership: pallet_membership::<Instance1>::{Module, Call, Storage, Event<T>, Config<T>},
        PalletTreasury: pallet_treasury::{Module, Call, Storage, Config, Event<T>},
        Staking: pallet_staking::{Module, Call, Config<T>, Storage, Event<T>},
        Session: pallet_session::{Module, Call, Storage, Event, Config<T>},
        DataHighwayRoamingOperators: roaming_operators::{Module, Call, Storage, Event<T>},
        DataHighwayRoamingNetworks: roaming_networks::{Module, Call, Storage, Event<T>},
        DataHighwayRoamingOrganizations: roaming_organizations::{Module, Call, Storage, Event<T>},
        DataHighwayRoamingNetworkServers: roaming_network_servers::{Module, Call, Storage, Event<T>},
        DataHighwayRoamingDevices: roaming_devices::{Module, Call, Storage, Event<T>},
        DataHighwayRoamingRoutingProfiles: roaming_routing_profiles::{Module, Call, Storage, Event<T>},
        DataHighwayRoamingServiceProfiles: roaming_service_profiles::{Module, Call, Storage, Event<T>},
        DataHighwayRoamingAccountingPolicies: roaming_accounting_policies::{Module, Call, Storage, Event<T>},
        DataHighwayRoamingAgreementPolicies: roaming_agreement_policies::{Module, Call, Storage, Event<T>},
        DataHighwayRoamingNetworkProfiles: roaming_network_profiles::{Module, Call, Storage, Event<T>},
        DataHighwayRoamingDeviceProfiles: roaming_device_profiles::{Module, Call, Storage, Event<T>},
        DataHighwayRoamingSessions: roaming_sessions::{Module, Call, Storage, Event<T>},
        DataHighwayRoamingBillingPolicies: roaming_billing_policies::{Module, Call, Storage, Event<T>},
        DataHighwayRoamingChargingPolicies: roaming_charging_policies::{Module, Call, Storage, Event<T>},
        DataHighwayRoamingPacketBundles: roaming_packet_bundles::{Module, Call, Storage, Event<T>},
        DataHighwayMiningSpeedBoostConfigurationTokenMining: mining_speed_boosts_configuration_token_mining::{Module, Call, Storage, Event<T>},
        DataHighwayMiningSpeedBoostConfigurationHardwareMining: mining_speed_boosts_configuration_hardware_mining::{Module, Call, Storage, Event<T>},
        DataHighwayMiningSpeedBoostRatesTokenMining: mining_speed_boosts_rates_token_mining::{Module, Call, Storage, Event<T>},
        DataHighwayMiningSpeedBoostRatesHardwareMining: mining_speed_boosts_rates_hardware_mining::{Module, Call, Storage, Event<T>},
        DataHighwayMiningSpeedBoostSamplingTokenMining: mining_speed_boosts_sampling_token_mining::{Module, Call, Storage, Event<T>},
        DataHighwayMiningSpeedBoostSamplingHardwareMining: mining_speed_boosts_sampling_hardware_mining::{Module, Call, Storage, Event<T>},
        DataHighwayMiningSpeedBoostEligibilityTokenMining: mining_speed_boosts_eligibility_token_mining::{Module, Call, Storage, Event<T>},
        DataHighwayMiningSpeedBoostEligibilityHardwareMining: mining_speed_boosts_eligibility_hardware_mining::{Module, Call, Storage, Event<T>},
        DataHighwayMiningSpeedBoostClaimsTokenMining: mining_speed_boosts_claims_token_mining::{Module, Call, Storage, Event<T>},
        DataHighwayMiningSpeedBoostClaimsHardwareMining: mining_speed_boosts_claims_hardware_mining::{Module, Call, Storage, Event<T>},
    }
);

/// The address format for describing accounts.
pub type Address = <Indices as StaticLookup>::Source;
/// Block header type as expected by this runtime.
pub type Header = generic::Header<BlockNumber, BlakeTwo256>;
/// Block type as expected by this runtime.
pub type Block = generic::Block<Header, UncheckedExtrinsic>;
/// A Block signed with a Justification
pub type SignedBlock = generic::SignedBlock<Block>;
/// BlockId type as expected by this runtime.
pub type BlockId = generic::BlockId<Block>;
/// The SignedExtension to the basic transaction logic.
pub type SignedExtra = (
    system::CheckVersion<Runtime>,
    system::CheckGenesis<Runtime>,
    system::CheckEra<Runtime>,
    system::CheckNonce<Runtime>,
    system::CheckWeight<Runtime>,
    pallet_transaction_payment::ChargeTransactionPayment<Runtime>,
);
/// Unchecked extrinsic type as expected by this runtime.
pub type UncheckedExtrinsic = generic::UncheckedExtrinsic<Address, Call, Signature, SignedExtra>;
/// Extrinsic type that has already been checked.
pub type CheckedExtrinsic = generic::CheckedExtrinsic<AccountId, Call, SignedExtra>;
/// Executive: handles dispatch to the various modules.
pub type Executive = frame_executive::Executive<Runtime, Block, system::ChainContext<Runtime>, Runtime, AllModules>;

impl_runtime_apis! {
    impl sp_api::Core<Block> for Runtime {
        fn version() -> RuntimeVersion {
            VERSION
        }

        fn execute_block(block: Block) {
            Executive::execute_block(block)
        }

        fn initialize_block(header: &<Block as BlockT>::Header) {
            Executive::initialize_block(header)
        }
    }

    impl sp_api::Metadata<Block> for Runtime {
        fn metadata() -> OpaqueMetadata {
            Runtime::metadata().into()
        }
    }

    impl sp_block_builder::BlockBuilder<Block> for Runtime {
        fn apply_extrinsic(extrinsic: <Block as BlockT>::Extrinsic) -> ApplyExtrinsicResult {
            Executive::apply_extrinsic(extrinsic)
        }

        fn apply_trusted_extrinsic(extrinsic: <Block as BlockT>::Extrinsic) -> ApplyExtrinsicResult {
            Executive::apply_trusted_extrinsic(extrinsic)
        }

        fn finalize_block() -> <Block as BlockT>::Header {
            Executive::finalize_block()
        }

        fn inherent_extrinsics(data: sp_inherents::InherentData) -> Vec<<Block as BlockT>::Extrinsic> {
            data.create_extrinsics()
        }

        fn check_inherents(
            block: Block,
            data: sp_inherents::InherentData,
        ) -> sp_inherents::CheckInherentsResult {
            data.check_extrinsics(&block)
        }

        fn random_seed() -> <Block as BlockT>::Hash {
            RandomnessCollectiveFlip::random_seed()
        }
    }

    impl sp_transaction_pool::runtime_api::TaggedTransactionQueue<Block> for Runtime {
        fn validate_transaction(tx: <Block as BlockT>::Extrinsic) -> TransactionValidity {
            Executive::validate_transaction(tx)
        }
    }

    impl sp_offchain::OffchainWorkerApi<Block> for Runtime {
        fn offchain_worker(header: &<Block as BlockT>::Header) {
            Executive::offchain_worker(header)
        }
    }

    impl sp_consensus_babe::BabeApi<Block> for Runtime {
        fn configuration() -> sp_consensus_babe::BabeConfiguration {
            // The choice of `c` parameter (where `1 - c` represents the
            // probability of a slot being empty), is done in accordance to the
            // slot duration and expected target block time, for safely
            // resisting network delays of maximum two seconds.
            // <https://research.web3.foundation/en/latest/polkadot/BABE/Babe/#6-practical-results>
            sp_consensus_babe::BabeConfiguration {
                slot_duration: Babe::slot_duration(),
                epoch_length: EpochDuration::get(),
                c: PRIMARY_PROBABILITY,
                genesis_authorities: Babe::authorities(),
                randomness: Babe::randomness(),
                secondary_slots: true,
            }
        }

        fn current_epoch_start() -> sp_consensus_babe::SlotNumber {
            Babe::current_epoch_start()
        }
    }

    impl sp_session::SessionKeys<Block> for Runtime {
        fn generate_session_keys(seed: Option<Vec<u8>>) -> Vec<u8> {
            opaque::SessionKeys::generate(seed)
        }

        fn decode_session_keys(
            encoded: Vec<u8>,
        ) -> Option<Vec<(Vec<u8>, sp_core::crypto::KeyTypeId)>> {
            opaque::SessionKeys::decode_into_raw_public_keys(&encoded)
        }
    }

    impl fg_primitives::GrandpaApi<Block> for Runtime {
        fn grandpa_authorities() -> GrandpaAuthorityList {
            Grandpa::grandpa_authorities()
        }
    }

    impl system_rpc_runtime_api::AccountNonceApi<Block, AccountId, Index> for Runtime {
        fn account_nonce(account: AccountId) -> Index {
            System::account_nonce(account)
        }
    }

    impl pallet_transaction_payment_rpc_runtime_api::TransactionPaymentApi<
        Block,
        Balance,
        UncheckedExtrinsic,
    > for Runtime {
        fn query_info(uxt: UncheckedExtrinsic, len: u32) -> pallet_transaction_payment_rpc_runtime_api::RuntimeDispatchInfo<Balance> {
            TransactionPayment::query_info(uxt, len)
        }
    }
}<|MERGE_RESOLUTION|>--- conflicted
+++ resolved
@@ -2,6 +2,7 @@
 
 // Ignore clippy error error: this public function dereferences a raw pointer but is not marked `unsafe`
 #![cfg_attr(feature = "cargo-clippy", allow(clippy::not_unsafe_ptr_arg_deref))]
+
 #![cfg_attr(not(feature = "std"), no_std)]
 // `construct_runtime!` does a lot of recursion and requires us to increase the limit to 256.
 #![recursion_limit = "256"]
@@ -103,18 +104,11 @@
 
 /// This runtime version.
 pub const VERSION: RuntimeVersion = RuntimeVersion {
-<<<<<<< HEAD
     // TODO: rename to datahighway-chain, and elsewhere?
     spec_name: create_runtime_str!("datahighway"),
     impl_name: create_runtime_str!("datahighway"),
     authoring_version: 1,
     spec_version: 3,
-=======
-    spec_name: create_runtime_str!("datahighway"),
-    impl_name: create_runtime_str!("datahighway"),
-    authoring_version: 3,
-    spec_version: 1,
->>>>>>> ec83f8a5
     impl_version: 1,
     apis: RUNTIME_API_VERSIONS,
 };
@@ -261,7 +255,7 @@
 impl pallet_timestamp::Trait for Runtime {
     type MinimumPeriod = MinimumPeriod;
     /// A timestamp: milliseconds since the unix epoch.
-    type Moment = u64;
+    type Moment = Moment;
     type OnTimestampSet = Babe;
 }
 
