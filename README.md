--- conflicted
+++ resolved
@@ -389,33 +389,18 @@
 * Create latest chain specification code changes of <CHAIN_ID> (i.e. dev, local, testnet, or testnet-latest)
 
 ```bash
-<<<<<<< HEAD
-mkdir -p ./src/chainspec-templates
-./target/release/datahighway build-spec \
-  --chain=<CHAIN_ID> > ./src/chainspec-templates/chainspec_latest.json
-```
-
-* Edit chain specification according to cryptocurrency design requirements
-
-=======
 mkdir -p ./src/chain-spec-templates
 ./target/release/datahighway build-spec \
-  --chain=local > ./src/chain-spec-templates/chainspec_testnet_poa_latest.json
-```
-
->>>>>>> ec83f8a5
+  --chain=local > ./src/chain-spec-templates/chain_spec_testnet_poa_latest.json
+```
+
 * Build "raw" chain definition for the new chain
 
 ```bash
 mkdir -p ./src/chain-definition-custom
 ./target/release/datahighway build-spec \
-<<<<<<< HEAD
-  --chain ./src/chainspec-templates/chainspec_latest.json \
-  --raw > ./src/chain-definition-custom/chaindef_testnet_v0.1.0.json
-=======
-  --chain ./src/chain-spec-templates/chainspec_testnet_poa_latest.json \
-  --raw > ./src/chain-definition-custom/chaindef_testnet_poa_v0.1.0.json
->>>>>>> ec83f8a5
+  --chain ./src/chain-spec-templates/chain_spec_testnet_poa_latest.json \
+  --raw > ./src/chain-definition-custom/chain_def_testnet_poa_v0.1.0.json
 ```
 
 ## Run multiple nodes in PoS testnet using custom blockchain configuration <a id="chapter-f21efd"></a>
@@ -426,48 +411,38 @@
   * Multiple authority nodes using the Aura consensus to produce blocks
 
 Terminal 1: Alice's Substrate-based node on default TCP port 30333 with her chain database stored locally at `/tmp/polkadot-chains/alice` and where the bootnode ID of her node is `Local node identity is: Qma68PCzu2xt2SctTBk6q6pLep6wAxRr6FpziQYwhsMCK6` (peer id), which is generated from the `--node-key` value specified below and shown when the node is running. Note that `--alice` provides Alice's session key that is shown when you run `subkey -e inspect //Alice`, alternatively you could provide the private key to that is necessary to produce blocks with `--key "bottom drive obey lake curtain smoke basket hold race lonely fit walk//Alice"`. In production the session keys are provided to the node using RPC calls `author_insertKey` and `author_rotateKeys`.
-If you explicitly specify a `--node-key` when you start your validator node, the logs will still display your peer id with `Local node identity is: Qxxxxxx`, and you could then include it in the chainspec.json file under "bootNodes". Also the peer id is listed when you go to view the list of full nodes and authority nodes at Polkadot.js Apps https://polkadot.js.org/apps/#/explorer/datahighway:
+If you explicitly specify a `--node-key` (i.e. `--node-key 88dc3417d5058ec4b4503e0c12ea1a0a89be200fe98922423d4334014fa6b0ee`) when you start your validator node, the logs will still display your peer id with `Local node identity is: Qxxxxxx`, and you could then include it in the chainspec.json file under "bootNodes". Also the peer id is listed when you go to view the list of full nodes and authority nodes at Polkadot.js Apps https://polkadot.js.org/apps/#/explorer/datahighway:
 
 ```bash
 ./target/release/datahighway --validator \
   --base-path /tmp/polkadot-chains/alice \
   --keystore-path "/tmp/polkadot-chains/alice/keys" \
-<<<<<<< HEAD
-  --chain ./src/chain-definition-custom/chaindef_testnet_v0.1.0.json \
+  --chain ./src/chain-definition-custom/chain_def_testnet_poa_v0.1.0.json \
   --node-key 88dc3417d5058ec4b4503e0c12ea1a0a89be200fe98922423d4334014fa6b0ee \
-=======
-  --chain ./src/chain-definition-custom/chaindef_testnet_poa_v0.1.0.json \
   --alice \
->>>>>>> ec83f8a5
   --port 30333 \
   --telemetry-url ws://telemetry.polkadot.io:1024
 ```
 
+When the node is started, copy the address of the node, and paste in the `bootNodes` of chain_def_testnet_poa_v0.1.0.json
+
 Terminal 2: Bob's Substrate-based node on a different TCP port of 30334, and with his chain database stored locally at `/tmp/polkadot-chains/alice`. We'll specify a value for the `--bootnodes` option that will connect his node to Alice's bootnode ID on TCP port 30333:
 
 ```bash
 ./target/release/datahighway --validator \
   --base-path /tmp/polkadot-chains/bob \
-  --bootnodes /ip4/127.0.0.1/tcp/30333/p2p/Qma68PCzu2xt2SctTBk6q6pLep6wAxRr6FpziQYwhsMCK6 \
-<<<<<<< HEAD
-  --chain ./src/chain-definition-custom/chaindef_testnet_v0.1.0.json \
-=======
-  --chain ./src/chain-definition-custom/chaindef_testnet_poa_v0.1.0.json \
->>>>>>> ec83f8a5
+  --bootnodes /ip4/127.0.0.1/tcp/30333/p2p/QmWYmZrHFPkgX8PgMgUpHJsK6Q6vWbeVXrKhciunJdRvKZ \
+  --chain ./src/chain-definition-custom/chain_def_testnet_poa_v0.1.0.json \
   --bob \
   --port 30334 \
   --telemetry-url ws://telemetry.polkadot.io:1024
 ```
 
-<<<<<<< HEAD
 * Configure settings to view at [Polkadot.js Apps](#chapter-6d9058)
 
-* View on [Polkadot Telemetry](https://telemetry.polkadot.io/#list/My%20Testnet)
-=======
 * View on [Polkadot Telemetry](https://telemetry.polkadot.io/#list/DataHighway%20Local%20PoA%20Testnet%20v0.1.0)
->>>>>>> ec83f8a5
-
-* Distribute the custom chain definition (i.e. chaindef_testnet_poa_v0.1.0.json) to allow others to synchronise and validate if they are an authority
+
+* Distribute the custom chain definition (i.e. chain_def_testnet_poa_v0.1.0.json) to allow others to synchronise and validate if they are an authority
 
 * Add session keys for other account(s) to be configured as authorities (validators)
 
